--- conflicted
+++ resolved
@@ -3,6 +3,8 @@
 .pydevproject
 *.swp
 *.ipynb_checkpoints*
+.vscode/
+
 
 # Folders #
 .idea/
@@ -12,14 +14,8 @@
 dist/
 #py4DSTEM/sample_code/
 py4DSTEM/test/testdata/
-<<<<<<< HEAD
-.vscode/
-
-
-=======
 sample_code/data/*h5
 sample_code/data/*dm3
->>>>>>> 3551d98a
 # Data Specific #
 #################
 *.png
