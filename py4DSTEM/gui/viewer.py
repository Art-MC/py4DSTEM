################################ Viewer for 4D STEM data ####################################
#                                                                                           #
# Defines a class -- DataViewer -- creating a GUI for interacting with 4D STEM datasets.    #
#                                                                                           #
#                                                                                           #
# Relevant documentation for lower level code:                                              #
#                                                                                           #
# Qt is being run through PyQt5.  See http://pyqt.sourceforge.net/Docs/PyQt5/.              #
#                                                                                           #
# pyqtgraph facilitates fast-running scientific visualization.  See http://pyqtgraph.org/.  #
# pyqtgraph is being used for the final data displays.                                      #
#                                                                                           #
# ScopeFoundry is an open source package for control of laboratory experiments as well as   #
# some scientific data visualization.  See http://www.scopefoundry.org/.  This code uses    #
# a simplified version of ScopeFoundry's LoggedQuantity and LQCollection objects to serve   #
# as an interface connecting GUI entries, stored quantities, and updates to visualiation    #
# and analysis; see gui/utils.py.                                                           #
#                                                                                           #
#############################################################################################

from __future__ import division, print_function
from PyQt5 import QtCore, QtWidgets
import numpy as np
import sys, os
import pyqtgraph as pg
import gc

from .dialogs import ControlPanel, PreprocessingWidget, SaveWidget, EditMetadataWidget
from .utils import sibling_path, pg_point_roi, LQCollection
from ..file.readwrite.read import read
from ..file.readwrite.write import save_dataobject
from ..file.datastructure.datacube import DataCube

import IPython
if IPython.version_info[0] < 4:
    from IPython.qt.console.rich_ipython_widget import RichIPythonWidget as RichJupyterWidget
    from IPython.qt.inprocess import QtInProcessKernelManager
else:
    from qtconsole.rich_jupyter_widget import RichJupyterWidget
    from qtconsole.inprocess import QtInProcessKernelManager


class DataViewer(QtWidgets.QMainWindow):
    """
    The class is used by instantiating and then entering the main Qt loop with, e.g.:
        app = DataViewer(sys.argv)
        app.exec_()
    """
    def __init__(self, argv):
        """
        Initialize class, setting up windows and widgets.
        """
        # Define this as the QApplication object
        self.qtapp = QtWidgets.QApplication.instance()
        if not self.qtapp:
            self.qtapp = QtWidgets.QApplication(argv)
        QtWidgets.QMainWindow.__init__(self)
        self.this_dir, self.this_filename = os.path.split(__file__)


        QtWidgets.QMainWindow.__init__(self)
        self.this_dir, self.this_filename = os.path.split(__file__)

        # Make settings collection
        self.settings = LQCollection()

        # Set up sub-windows and arrange into primary py4DSTEM window
        self.diffraction_space_widget = self.setup_diffraction_space_widget()
        self.real_space_widget = self.setup_real_space_widget()
        self.control_widget = self.setup_control_widget()
        self.console_widget = self.setup_console_widget()
        self.main_window = self.setup_main_window()

        # Set up temporary datacube
        self.datacube = DataCube(data=np.zeros((10,10,10,10)))

        # Set up initial views in real and diffraction space
        self.update_diffraction_space_view()
        self.update_virtual_detector_shape()
        self.update_virtual_detector_mode()
        self.update_real_space_view()
        self.diffraction_space_widget.ui.normDivideRadio.setChecked(True)
        self.diffraction_space_widget.normRadioChanged()

        return

    ###############################################
    ############ Widget setup methods #############
    ###############################################

    def setup_control_widget(self):
        """
        Set up the control window for diffraction space.
        """
        #self.control_widget = load_qt_ui_file(sibling_path(__file__, "control_widget.ui"))
        self.control_widget = ControlPanel()
        self.control_widget.setWindowTitle("Control Panel")

        ############################ Controls ###############################
        # For each control:                                                 #
        #   -creates items in self.settings                                 #
        #   -connects UI changes to updates in self.settings                #
        #   -connects updates in self.settings items to function calls      #
        #   -connects button clicks to function calls                       #
        #####################################################################

        # Load
        self.settings.New('data_filename',dtype='file')
        self.settings.data_filename.connect_to_browse_widgets(self.control_widget.lineEdit_LoadFile, self.control_widget.pushButton_BrowseFiles)
        self.settings.data_filename.updated_value.connect(self.load_file)

        # Preprocess
        self.settings.New('R_Nx', dtype=int, initial=1)
        self.settings.New('R_Ny', dtype=int, initial=1)
        self.settings.New('bin_r', dtype=int, initial=1)
        self.settings.New('bin_q', dtype=int, initial=1)
        self.settings.New('crop_r_showROI', dtype=bool, initial=False)
        self.settings.New('crop_q_showROI', dtype=bool, initial=False)
        self.settings.New('isCropped_r', dtype=bool, initial=False)
        self.settings.New('isCropped_q', dtype=bool, initial=False)
        self.settings.New('crop_rx_min', dtype=int, initial=0)
        self.settings.New('crop_rx_max', dtype=int, initial=0)
        self.settings.New('crop_ry_min', dtype=int, initial=0)
        self.settings.New('crop_ry_max', dtype=int, initial=0)
        self.settings.New('crop_qx_min', dtype=int, initial=0)
        self.settings.New('crop_qx_max', dtype=int, initial=0)
        self.settings.New('crop_qy_min', dtype=int, initial=0)
        self.settings.New('crop_qy_max', dtype=int, initial=0)

        self.settings.R_Nx.connect_bidir_to_widget(self.control_widget.spinBox_Nx)
        self.settings.R_Ny.connect_bidir_to_widget(self.control_widget.spinBox_Ny)
        self.settings.bin_r.connect_bidir_to_widget(self.control_widget.spinBox_Bin_Real)
        self.settings.bin_q.connect_bidir_to_widget(self.control_widget.spinBox_Bin_Diffraction)
        self.settings.crop_r_showROI.connect_bidir_to_widget(self.control_widget.checkBox_Crop_Real)
        self.settings.crop_q_showROI.connect_bidir_to_widget(self.control_widget.checkBox_Crop_Diffraction)

        self.settings.R_Nx.updated_value.connect(self.update_scan_shape_Nx)
        self.settings.R_Ny.updated_value.connect(self.update_scan_shape_Ny)
        self.settings.crop_r_showROI.updated_value.connect(self.toggleCropROI_real)
        self.settings.crop_q_showROI.updated_value.connect(self.toggleCropROI_diffraction)

        self.control_widget.pushButton_CropData.clicked.connect(self.crop_data)
        self.control_widget.pushButton_BinData.clicked.connect(self.bin_data)
        self.control_widget.pushButton_EditFileMetadata.clicked.connect(self.edit_file_metadata)
        self.control_widget.pushButton_EditDirectoryMetadata.clicked.connect(self.edit_directory_metadata)
        self.control_widget.pushButton_SaveFile.clicked.connect(self.save_file)
        self.control_widget.pushButton_SaveDirectory.clicked.connect(self.save_directory)

        # Virtual detectors
        self.settings.New('virtual_detector_shape', dtype=int, initial=0)
        self.settings.New('virtual_detector_mode', dtype=int, initial=0)

        self.settings.virtual_detector_shape.connect_bidir_to_widget(self.control_widget.buttonGroup_DetectorShape)
        self.settings.virtual_detector_mode.connect_bidir_to_widget(self.control_widget.buttonGroup_DetectorMode)

        self.settings.virtual_detector_shape.updated_value.connect(self.update_virtual_detector_shape)
        self.settings.virtual_detector_mode.updated_value.connect(self.update_virtual_detector_mode)

        return self.control_widget

    def setup_diffraction_space_widget(self):
        """
        Set up the diffraction space window.
        """
        # Create pyqtgraph ImageView object
        self.diffraction_space_widget = pg.ImageView()
        self.diffraction_space_widget.setImage(np.zeros((512,512)))

        # Create virtual detector ROI selector
        self.virtual_detector_roi = pg.RectROI([256, 256], [50,50], pen=(3,9))
        self.diffraction_space_widget.getView().addItem(self.virtual_detector_roi)
        self.virtual_detector_roi.sigRegionChangeFinished.connect(self.update_real_space_view)

        # Name and return
        self.diffraction_space_widget.setWindowTitle('Diffraction Space')
        return self.diffraction_space_widget

    def setup_real_space_widget(self):
        """
        Set up the real space window.
        """
        # Create pyqtgraph ImageView object
        self.real_space_widget = pg.ImageView()
        self.real_space_widget.setImage(np.zeros((512,512)))

        # Add point selector connected to displayed diffraction pattern
        self.real_space_point_selector = pg_point_roi(self.real_space_widget.getView())
        self.real_space_point_selector.sigRegionChanged.connect(self.update_diffraction_space_view)

        # Name and return
        self.real_space_widget.setWindowTitle('Real Space')
        return self.real_space_widget

    def setup_console_widget(self):
        self.kernel_manager = QtInProcessKernelManager()
        self.kernel_manager.start_kernel()
        self.kernel = self.kernel_manager.kernel
        self.kernel.gui = 'qt4'
        self.kernel.shell.push({'np': np, 'app': self})
        self.kernel_client = self.kernel_manager.client()
        self.kernel_client.start_channels()

        self.console_widget = RichJupyterWidget()
        self.console_widget.setWindowTitle("py4DSTEM IPython Console")
        self.console_widget.kernel_manager = self.kernel_manager
        self.console_widget.kernel_client = self.kernel_client

        return self.console_widget


    def setup_main_window(self):
        """
        Setup main window, arranging sub-windows inside
        """
        self.main_window = QtWidgets.QWidget()
        self.main_window.setWindowTitle("py4DSTEM")

        layout_data = QtWidgets.QHBoxLayout()
        layout_data.addWidget(self.diffraction_space_widget,1)
        layout_data.addWidget(self.real_space_widget,1)

        layout_data_and_control = QtWidgets.QHBoxLayout()
        layout_data_and_control.addWidget(self.control_widget,0)
        layout_data_and_control.addLayout(layout_data,1)
        layout_data_and_control.setSpacing(0)
        layout_data_and_control.setContentsMargins(0,0,0,0)

        self.main_window.setLayout(layout_data_and_control)

        self.main_window.setGeometry(0,0,3600,1600)
        self.console_widget.setGeometry(0,1800,1600,250)
        self.main_window.show()
        self.main_window.raise_()
        self.console_widget.show()
        self.console_widget.raise_()
        return self.main_window

    ##################################################################
    ############## Methods connecting to user inputs #################
    ##################################################################

    ##################################################################
    # In general, these methods collect any relevant user inputs,    #
    # then pass them to functions defined elsewhere, often in e.g.   #
    # the process directory.                                         #
    # Additional functionality here should be avoided, to ensure     #
    # consistent output between processing run through the GUI       #
    # or from the command line.                                      #
    ##################################################################

    ################ Load ################
    def couldnt_find_file(self,fname):
        msg = QtWidgets.QMessageBox()
        msg.setText("Couldn't find filepath {0}".format(fname))
        msg.setStandardButtons(QtWidgets.QMessageBox.Ok)
        msg.exec_()

    def load_file(self):
        """
        Loads a file by creating and storing a DataCube object.
        """
        fname = self.settings.data_filename.val

        #Check that file exists
        if not os.path.exists(fname):
            self.couldnt_find_file(fname)
            return

        print("Loading file",fname)

        # Instantiate DataCube object
        self.datacube = None
        gc.collect()
        self.datacube = read(fname)

        # Update scan shape information
        self.settings.R_Nx.update_value(self.datacube.R_Nx)
        self.settings.R_Ny.update_value(self.datacube.R_Ny)

        # Update data views
        self.update_diffraction_space_view()
        self.update_virtual_detector_shape()
        self.update_virtual_detector_mode()
        self.update_real_space_view()

        # Normalize diffraction space view
        self.diffraction_space_widget.ui.normDivideRadio.setChecked(True)
        self.diffraction_space_widget.normRadioChanged()

        # Set scan size maxima
        self.control_widget.spinBox_Nx.setMaximum(self.datacube.R_N)
        self.control_widget.spinBox_Ny.setMaximum(self.datacube.R_N)

        return

    ############## Preprocess ##############

    ### Scan Shape ###

    def update_scan_shape_Nx(self):
        R_Nx = self.settings.R_Nx.val
        self.settings.R_Ny.update_value(int(self.datacube.R_N/R_Nx))
        R_Ny = self.settings.R_Ny.val

        self.datacube.set_scan_shape(R_Nx, R_Ny)
        self.update_real_space_view()

    def update_scan_shape_Ny(self):
        R_Ny = self.settings.R_Ny.val
        self.settings.R_Nx.update_value(int(self.datacube.R_N/R_Ny))
        R_Nx = self.settings.R_Nx.val

        self.datacube.set_scan_shape(R_Nx, R_Ny)
        self.update_real_space_view()

    ### Crop ###

    def toggleCropROI_real(self, show=True):
        """
        If show=True, makes an RIO.  If False, removes the ROI.
        """
        if show:
            self.crop_roi_real = pg.RectROI([0,0], [self.datacube.R_Nx, self.datacube.R_Ny], pen=(3,9), removable=True, translateSnap=True, scaleSnap=True)
            self.crop_roi_real.setPen(color='r')
            self.real_space_widget.getView().addItem(self.crop_roi_real)
        else:
            if hasattr(self,'crop_roi_real'):
                self.real_space_widget.getView().removeItem(self.crop_roi_real)
                self.crop_roi_real = None
            else:
                pass

    def toggleCropROI_diffraction(self, show=True):
        """
        If show=True, makes an RIO.  If False, removes the ROI.
        """
        if show:
            self.crop_roi_diffraction = pg.RectROI([0,0], [self.datacube.Q_Nx,self.datacube.Q_Ny], pen=(3,9), removable=True, translateSnap=True, scaleSnap=True)
            self.crop_roi_diffraction.setPen(color='r')
            self.diffraction_space_widget.getView().addItem(self.crop_roi_diffraction)
        else:
            if hasattr(self,'crop_roi_diffraction'):
                self.diffraction_space_widget.getView().removeItem(self.crop_roi_diffraction)
                self.crop_roi_diffraction = None
            else:
                pass

    def crop_data(self):

        # Diffraction space
        if self.control_widget.checkBox_Crop_Diffraction.isChecked():
            # Get crop limits from ROI
            slices_q, transforms_q = self.crop_roi_diffraction.getArraySlice(self.datacube.data4D[0,0,:,:], self.diffraction_space_widget.getImageItem())
            slice_qx,slice_qy = slices_q
            crop_Qx_min, crop_Qx_max = slice_qx.start, slice_qx.stop-1
            crop_Qy_min, crop_Qy_max = slice_qy.start, slice_qy.stop-1
            crop_Qx_min, crop_Qx_max = max(0,crop_Qx_min), min(self.datacube.Q_Nx,crop_Qx_max)
            crop_Qy_min, crop_Qy_max = max(0,crop_Qy_min), min(self.datacube.Q_Ny,crop_Qy_max)
            # Move ROI selector
            x0,y0 = self.virtual_detector_roi.x(), self.virtual_detector_roi.y()
            x0_len,y0_len = self.virtual_detector_roi.size()
            xf = int(x0*(crop_Qx_max-crop_Qx_min)/self.datacube.Q_Nx)
            yf = int(y0*(crop_Qy_max-crop_Qy_min)/self.datacube.Q_Ny)
            xf_len = int(x0_len*(crop_Qx_max-crop_Qx_min)/self.datacube.Q_Nx)
            yf_len = int(y0_len*(crop_Qy_max-crop_Qy_min)/self.datacube.Q_Ny)
            self.virtual_detector_roi.setPos((xf,yf))
            self.virtual_detector_roi.setSize((xf_len,yf_len))
            # Crop data
            self.datacube.crop_data_diffraction(crop_Qx_min,crop_Qx_max,crop_Qy_min,crop_Qy_max)
            # Update settings
            self.settings.crop_qx_min.update_value(crop_Qx_min)
            self.settings.crop_qx_max.update_value(crop_Qx_max)
            self.settings.crop_qy_min.update_value(crop_Qy_min)
            self.settings.crop_qy_max.update_value(crop_Qy_max)
            self.settings.isCropped_q.update_value(True)
            # Uncheck crop checkbox and remove ROI
            self.control_widget.checkBox_Crop_Diffraction.setChecked(False)
            # Update display
            self.update_diffraction_space_view()
        else:
            self.settings.isCropped_q.update_value(False)

        # Real space
        if self.control_widget.checkBox_Crop_Real.isChecked():
            # Get crop limits from ROI
            slices_r, transforms_r = self.crop_roi_real.getArraySlice(self.datacube.data4D[:,:,0,0], self.real_space_widget.getImageItem())
            slice_rx,slice_ry = slices_r
            crop_Rx_min, crop_Rx_max = slice_rx.start, slice_rx.stop-1
            crop_Ry_min, crop_Ry_max = slice_ry.start, slice_ry.stop-1
            crop_Rx_min, crop_Rx_max = max(0,crop_Rx_min), min(self.datacube.R_Nx,crop_Rx_max)
            crop_Ry_min, crop_Ry_max = max(0,crop_Ry_min), min(self.datacube.R_Ny,crop_Ry_max)
            # Move point selector
            x0,y0 = self.real_space_point_selector.x(),self.real_space_point_selector.y()
            xf = int(x0*(crop_Rx_max-crop_Rx_min)/self.datacube.R_Nx)
            yf = int(y0*(crop_Ry_max-crop_Ry_min)/self.datacube.R_Ny)
            self.real_space_point_selector.setPos((xf,yf))
            # Crop data
            self.datacube.crop_data_real(crop_Rx_min,crop_Rx_max,crop_Ry_min,crop_Ry_max)
            # Update settings
            self.settings.crop_rx_min.update_value(crop_Rx_min)
            self.settings.crop_rx_max.update_value(crop_Rx_max)
            self.settings.crop_ry_min.update_value(crop_Ry_min)
            self.settings.crop_ry_max.update_value(crop_Ry_max)
            self.settings.isCropped_r.update_value(True)
            self.settings.R_Nx.update_value(self.datacube.R_Nx,send_signal=False)
            self.settings.R_Ny.update_value(self.datacube.R_Ny,send_signal=False)
            # Uncheck crop checkbox and remove ROI
            self.control_widget.checkBox_Crop_Real.setChecked(False)
            # Update display
            self.update_real_space_view()
        else:
            self.settings.isCropped_r.update_value(False)

    ### Bin ###

    def bin_data(self):
        # Get bin factors from GUI
        bin_factor_Q = self.settings.bin_q.val
        bin_factor_R = self.settings.bin_r.val
        if bin_factor_Q>1:
            # Move ROI selector
            x0,y0 = self.virtual_detector_roi.x(), self.virtual_detector_roi.y()
            x0_len,y0_len = self.virtual_detector_roi.size()
            xf = int(x0/bin_factor_Q)
            yf = int(y0/bin_factor_Q)
            xf_len = int(x0_len/bin_factor_Q)
            yf_len = int(y0_len/bin_factor_Q)
            self.virtual_detector_roi.setPos((xf,yf))
            self.virtual_detector_roi.setSize((xf_len,yf_len))
            # Bin data
            self.datacube.bin_data_diffraction(bin_factor_Q)
            # Update display
            self.update_diffraction_space_view()
        if bin_factor_R>1:
            # Move point selector
            x0,y0 = self.real_space_point_selector.x(),self.real_space_point_selector.y()
            xf = int(x0/bin_factor_R)
            yf = int(y0/bin_factor_R)
            self.real_space_point_selector.setPos((xf,yf))
            # Bin data
            self.datacube.bin_data_real(bin_factor_R)
            # Update settings
            self.settings.R_Nx.update_value(self.datacube.R_Nx,send_signal=False)
            self.settings.R_Ny.update_value(self.datacube.R_Ny,send_signal=False)
            # Update display
            self.update_real_space_view()
        # Set bin factors back to 1
        self.settings.bin_q.update_value(1)
        self.settings.bin_r.update_value(1)



    ### Metadata ###

    def edit_file_metadata(self):
        """
        Creates a popup dialog with tabs for different metadata groups, and fields in each
        group with current, editable metadata values.
        """
        # Make widget
        self.EditMetadataWidget = EditMetadataWidget(self.datacube)
        self.EditMetadataWidget.setWindowTitle("Metadata Editor")
        self.EditMetadataWidget.show()
        self.EditMetadataWidget.raise_()

        # Cancel or save
        self.EditMetadataWidget.pushButton_Cancel.clicked.connect(self.cancel_editMetadata)
        self.EditMetadataWidget.pushButton_Save.clicked.connect(self.save_editMetadata)

    def cancel_editMetadata(self):
        self.EditMetadataWidget.close()

    def save_editMetadata(self):
        print("Updating metadata...")
        for i in range(self.EditMetadataWidget.tabs.count()):
            tab = self.EditMetadataWidget.tabs.widget(i)
            # Get appropriate metadata dict
            tabname = self.EditMetadataWidget.tabs.tabText(i)
            metadata_dict_name = [name for name in self.datacube.metadata.__dict__.keys() if tabname[1:] in name][0]
            metadata_dict = getattr(self.datacube.metadata, metadata_dict_name)
            for row in tab.layout().children():
                key=row.itemAt(0).widget().text()
                try:
                    value=row.itemAt(1).widget().text()
                except AttributeError:
                    # Catches alternate widget (QPlainTextEdit) in comments tab
                    value=row.itemAt(1).widget().toPlainText()
                try:
                    value=float(value)
                except ValueError:
                    pass
                metadata_dict[key]=value
        self.EditMetadataWidget.close()
        print("Done.")

    def edit_directory_metadata(self):
        print('edit directory metadata pressed')
        pass

    ### Save ###

    def save_file(self):
        """
        Saving files to the .h5 format.
        This method:
            1) opens a separate dialog
            2) puts a name in the "Save as:" field according to the original filename and any
               preprocessing that's been done
            2) Exits with or without saving when 'Save' or 'Cancel' buttons are pressed.
        """
        # Make widget
        save_path = os.path.splitext(self.settings.data_filename.val)[0]+'.h5'
        self.save_widget = SaveWidget(save_path)
        self.save_widget.setWindowTitle("Save as...")
        self.save_widget.show()
        self.save_widget.raise_()

        # Cancel or save
        self.save_widget.pushButton_Cancel.clicked.connect(self.cancel_saveas)
        self.save_widget.pushButton_Execute.clicked.connect(self.execute_saveas)

    def cancel_saveas(self):
        self.save_widget.close()

    def execute_saveas(self):
        f = self.save_widget.lineEdit_SavePath.text()
        print("Saving file to {}".format(f))
        save_dataobject(self.datacube,f)
        self.save_widget.close()

    def save_directory(self):
        print('save directory metadata pressed')
        pass

    ################# Virtual Detectors #################

    def update_virtual_detector_shape(self):
        """
        Virtual detector shapes are mapped to integers, following the IDs assigned to the
        radio buttons in VirtualDetectorWidget in dialogs.py.  They are as follows:
            1: Rectangular
            2: Circular
            3: Annular
        """
        detector_shape = self.settings.virtual_detector_shape.val
        x,y = self.diffraction_space_view.shape
        x0,y0 = x/2, y/2
        xr,yr = x/10,y/10

        # Remove existing detector
        if hasattr(self,'virtual_detector_roi'):
            self.diffraction_space_widget.view.scene().removeItem(self.virtual_detector_roi)
        if hasattr(self,'virtual_detector_roi_inner'):
            self.diffraction_space_widget.view.scene().removeItem(self.virtual_detector_roi_inner)
        if hasattr(self,'virtual_detector_roi_outer'):
            self.diffraction_space_widget.view.scene().removeItem(self.virtual_detector_roi_outer)

        # Rectangular detector
        if detector_shape==0:
            self.virtual_detector_roi = pg.RectROI([int(x0-xr/2),int(y0-yr/2)], [int(xr),int(yr)], pen=(3,9))
            self.diffraction_space_widget.getView().addItem(self.virtual_detector_roi)
            self.virtual_detector_roi.sigRegionChangeFinished.connect(self.update_real_space_view)

        # Circular detector
        elif detector_shape==1:
            self.virtual_detector_roi = pg.CircleROI([int(x0-xr/2),int(y0-yr/2)], [int(xr),int(yr)], pen=(3,9))
            self.diffraction_space_widget.getView().addItem(self.virtual_detector_roi)
            self.virtual_detector_roi.sigRegionChangeFinished.connect(self.update_real_space_view)

        # Annular dector
        elif detector_shape==2:
            # Make outer detector
            self.virtual_detector_roi_outer = pg.CircleROI([int(x0-xr),int(y0-yr)], [int(2*xr),int(2*yr)], pen=(3,9))
            self.diffraction_space_widget.getView().addItem(self.virtual_detector_roi_outer)

            # Make inner detector
            self.virtual_detector_roi_inner = pg.CircleROI([int(x0-xr/2),int(y0-yr/2)], [int(xr),int(yr)], pen=(4,9), movable=False)
            self.diffraction_space_widget.getView().addItem(self.virtual_detector_roi_inner)

            # Connect size/position of inner and outer detectors
            self.virtual_detector_roi_outer.sigRegionChangeFinished.connect(self.update_annulus_pos)
            self.virtual_detector_roi_outer.sigRegionChangeFinished.connect(self.update_annulus_radii)
            self.virtual_detector_roi_inner.sigRegionChangeFinished.connect(self.update_annulus_radii)

            # Connect to real space view update function
            self.virtual_detector_roi_outer.sigRegionChangeFinished.connect(self.update_real_space_view)
            self.virtual_detector_roi_inner.sigRegionChangeFinished.connect(self.update_real_space_view)

        else:
            raise ValueError("Unknown detector shape value {}.  Must be 0, 1, or 2.".format(detector_shape))

        self.update_virtual_detector_mode()
        self.update_real_space_view()

    def update_annulus_pos(self):
        """
        Function to keep inner and outer rings of annulus aligned.
        """
        R_outer = self.virtual_detector_roi_outer.size().x()/2
        R_inner = self.virtual_detector_roi_inner.size().x()/2
        # Only outer annulus is draggable; when it moves, update position of inner annulus
        x0 = self.virtual_detector_roi_outer.pos().x() + R_outer
        y0 = self.virtual_detector_roi_outer.pos().y() + R_outer
        self.virtual_detector_roi_inner.setPos(x0-R_inner, y0-R_inner)

    def update_annulus_radii(self):
        R_outer = self.virtual_detector_roi_outer.size().x()/2
        R_inner = self.virtual_detector_roi_inner.size().x()/2
        if R_outer < R_inner:
            x0 = self.virtual_detector_roi_outer.pos().x() + R_outer
            y0 = self.virtual_detector_roi_outer.pos().y() + R_outer
            self.virtual_detector_roi_outer.setSize(2*R_inner+6)
            self.virtual_detector_roi_outer.setPos(x0-R_inner-3,y0-R_inner-3)

    def update_virtual_detector_mode(self):
        """
        Virtual detector modes are mapped to integers, following the IDs assigned to the
        radio buttons in VirtualDetectorWidget in dialogs.py.  They are as follows:
            0: Integrate
            1: Difference, X
            2: Difference, Y
            3: CoM, Y
            4: CoM, X
        """
        detector_mode = self.settings.virtual_detector_mode.val
        detector_shape = self.settings.virtual_detector_shape.val

        # Integrating detector
        if detector_mode==0:
            if detector_shape==0:
                self.get_virtual_image = self.datacube.get_virtual_image_rect_integrate
            elif detector_shape==1:
                self.get_virtual_image = self.datacube.get_virtual_image_circ_integrate
            elif detector_shape==2:
                self.get_virtual_image = self.datacube.get_virtual_image_annular_integrate
            else:
                raise ValueError("Unknown detector shape value {}".format(detector_shape))

        # Difference detector
        elif detector_mode==1:
            if detector_shape==0:
                self.get_virtual_image = self.datacube.get_virtual_image_rect_diffX
            elif detector_shape==1:
                self.get_virtual_image = self.datacube.get_virtual_image_circ_diffX
            elif detector_shape==2:
                self.get_virtual_image = self.datacube.get_virtual_image_annular_diffX
            else:
                raise ValueError("Unknown detector shape value {}".format(detector_shape))
        elif detector_mode==2:
            if detector_shape==0:
                self.get_virtual_image = self.datacube.get_virtual_image_rect_diffY
            elif detector_shape==1:
                self.get_virtual_image = self.datacube.get_virtual_image_circ_diffY
            elif detector_shape==2:
                self.get_virtual_image = self.datacube.get_virtual_image_annular_diffY
            else:
                raise ValueError("Unknown detector shape value {}".format(detector_shape))

        # CoM detector
        elif detector_mode==3:
            if detector_shape==0:
                self.get_virtual_image = self.datacube.get_virtual_image_rect_CoMX
            elif detector_shape==1:
                self.get_virtual_image = self.datacube.get_virtual_image_circ_CoMX
            elif detector_shape==2:
                self.get_virtual_image = self.datacube.get_virtual_image_annular_CoMX
            else:
                raise ValueError("Unknown detector shape value {}".format(detector_shape))
        elif detector_mode==4:
            if detector_shape==0:
                self.get_virtual_image = self.datacube.get_virtual_image_rect_CoMY
            elif detector_shape==1:
                self.get_virtual_image = self.datacube.get_virtual_image_circ_CoMY
            elif detector_shape==2:
                self.get_virtual_image = self.datacube.get_virtual_image_annular_CoMY
            else:
                raise ValueError("Unknown detector shape value {}".format(detector_shape))

        else:
            raise ValueError("Unknown detector mode value {}".format(detector_mode))

        self.update_real_space_view()

    ################## Get virtual images ##################

    def update_diffraction_space_view(self):
        roi_state = self.real_space_point_selector.saveState()
        x0,y0 = roi_state['pos']
        xc,yc = int(x0+1),int(y0+1)

        # Set the diffraction space image
        new_diffraction_space_view, success = self.datacube.get_diffraction_space_view(xc,yc)
        if success:
            self.diffraction_space_view = new_diffraction_space_view
<<<<<<< HEAD
            self.diffraction_space_widget.setImage(self.diffraction_space_view,autoLevels=False,autoRange=False)
=======
            self.diffraction_space_widget.setImage(self.diffraction_space_view,
                                                   autoLevels=False,autoRange=False)
>>>>>>> b4390279
        else:
            pass
        return

    def update_real_space_view(self):
        detector_shape = self.settings.virtual_detector_shape.val

        # Rectangular detector
        if detector_shape == 0:
            # Get slices corresponding to ROI
            slices, transforms = self.virtual_detector_roi.getArraySlice(self.datacube.data4D[0,0,:,:], self.diffraction_space_widget.getImageItem())
            slice_x,slice_y = slices

            # Get the virtual image and set the real space view
            new_real_space_view, success = self.get_virtual_image(slice_x,slice_y)
            if success:
                self.real_space_view = new_real_space_view
                self.real_space_widget.setImage(self.real_space_view,autoLevels=True)
            else:
                pass

        # Circular detector
        elif detector_shape == 1:
            # Get slices corresponding to ROI
            slices, transforms = self.virtual_detector_roi.getArraySlice(self.datacube.data4D[0,0,:,:], self.diffraction_space_widget.getImageItem())
            slice_x,slice_y = slices

            # Get the virtual image and set the real space view
            new_real_space_view, success = self.get_virtual_image(slice_x,slice_y)
            if success:
                self.real_space_view = new_real_space_view
                self.real_space_widget.setImage(self.real_space_view,autoLevels=True)
            else:
                pass

        # Annular detector
        elif detector_shape == 2:
            # Get slices corresponding to ROI
            slices, transforms = self.virtual_detector_roi_outer.getArraySlice(self.datacube.data4D[0,0,:,:], self.diffraction_space_widget.getImageItem())
            slice_x,slice_y = slices
            slices_inner, transforms = self.virtual_detector_roi_inner.getArraySlice(self.datacube.data4D[0,0,:,:], self.diffraction_space_widget.getImageItem())
            slice_inner_x,slice_inner_y = slices_inner
            R = 0.5*((slice_inner_x.stop-slice_inner_x.start)/(slice_x.stop-slice_x.start) + (slice_inner_y.stop-slice_inner_y.start)/(slice_y.stop-slice_y.start))

            # Get the virtual image and set the real space view
            new_real_space_view, success = self.get_virtual_image(slice_x,slice_y,R)
            if success:
                self.real_space_view = new_real_space_view
                self.real_space_widget.setImage(self.real_space_view,autoLevels=True)
            else:
                pass

        else:
            print("Error: unknown detector shape value {}.  Must be 0, 1, or 2.".format(detector_shape))

        return



    def exec_(self):
        return self.qtapp.exec_()


################################ End of class ##################################<|MERGE_RESOLUTION|>--- conflicted
+++ resolved
@@ -692,12 +692,7 @@
         new_diffraction_space_view, success = self.datacube.get_diffraction_space_view(xc,yc)
         if success:
             self.diffraction_space_view = new_diffraction_space_view
-<<<<<<< HEAD
             self.diffraction_space_widget.setImage(self.diffraction_space_view,autoLevels=False,autoRange=False)
-=======
-            self.diffraction_space_widget.setImage(self.diffraction_space_view,
-                                                   autoLevels=False,autoRange=False)
->>>>>>> b4390279
         else:
             pass
         return
