--- conflicted
+++ resolved
@@ -12,11 +12,7 @@
                 to the x-axis, in radians
 
 More details about the elliptical parameterization used can be found in
-<<<<<<< HEAD
-the module docstring for process/utils/ellipticalCoords.py.
-=======
 the module docstring for process/utils/elliptical_coords.py.
->>>>>>> 60231c11
 """
 
 import numpy as np
@@ -246,11 +242,7 @@
 
 ### Correct Bragg peak positions, making a circular coordinate system
 
-<<<<<<< HEAD
 def correct_braggpeak_elliptical_distortions(braggpeaks,p_ellipse,centered=True,name=None):
-=======
-def correct_braggpeak_elliptical_distortions(braggpeaks,p_ellipse,centered=True):
->>>>>>> 60231c11
     """
     Given some elliptical distortions with ellipse parameters p and some measured
     PointListArray of Bragg peak positions braggpeaks, returns the elliptically corrected
