"""
Functions related to elliptical calibration, such as fitting elliptical
distortions.

The user-facing representation of ellipses is in terms of the following 5
parameters:

    x0,y0       the center of the ellipse
    a           the semimajor axis length
    b           the semiminor axis length
    theta       the (positive, right handed) tilt of the a-axis
                to the x-axis, in radians

More details about the elliptical parameterization used can be found in
the module docstring for process/utils/elliptical_coords.py.
"""

import numpy as np
from scipy.optimize import leastsq
from scipy.ndimage.filters import gaussian_filter
from ..utils import convert_ellipse_params, convert_ellipse_params_r
from ..utils import get_CoM, radial_integral
from ...io import PointListArray

###### Fitting a 1d elliptical curve to a 2d array, e.g. a Bragg vector map ######

def fit_ellipse_1D(ar,center,fitradii,mask=None):
    """
    For a 2d array ar, fits a 1d elliptical curve to the data inside an annulus centered
    at `center` with inner and outer radii at `fitradii`.  The data to fit make optionally
    be additionally masked with the boolean array mask. See module docstring for more info.

    Args:
        ar (ndarray): array containing the data to fit
        center (2-tuple of floats): the center (x0,y0) of the annular fitting region
        fitradii (2-tuple of floats): inner and outer radii (ri,ro) of the fit region
        mask (ar-shaped ndarray of bools): ignore data wherever mask==True

    Returns:
        (5-tuple of floats): A 5-tuple containing the ellipse parameters:
            * **x0**: the center x-position
            * **y0**: the center y-position
            * **a**: the semimajor axis length
            * **b**: the semiminor axis length
            * **theta**: the tilt of the ellipse semimajor axis with respect to the
              x-axis, in radians
    """
    # Unpack inputs
    x0,y0 = center
    ri,ro = fitradii

    # Get the datapoints to fit
    yy,xx = np.meshgrid(np.arange(ar.shape[1]),np.arange(ar.shape[0]))
    rr = np.sqrt((xx-x0)**2 + (yy-y0)**2)
    _mask = (rr>ri) * (rr<=ro)
    if mask is not None:
        _mask *= mask==False
    xs,ys = np.nonzero(_mask)
    vals = ar[_mask]

    # Get initial parameters guess
    p0 = [x0,y0,(2/(ri+ro))**2,0,(2/(ri+ro))**2]

    # Fit
    x,y,A,B,C = leastsq(ellipse_err, p0, args=(xs,ys,vals))[0]

    # Convert ellipse params
    a,b,theta = convert_ellipse_params(A,B,C)

    return x,y,a,b,theta

def ellipse_err(p, x, y, val):
    """
    For a point (x,y) in a 2d cartesian space, and a function taking the value
    val at point (x,y), and some 1d ellipse in this space given by
            ``A(x-x0)^2 + B(x-x0)(y-y0) + C(y-y0)^2 = 1``
    this function computes the error associated with the function's value at (x,y)
    given by its deviation from the ellipse times val.

    Note that this function is for internal use, and uses ellipse parameters `p`
    given in canonical form (x0,y0,A,B,C), which is different from the ellipse
    parameterization used in all the user-facing functions, for reasons of
    numerical stability.
    """
    x,y = x-p[0],y-p[1]
    return (p[2]*x**2 + p[3]*x*y + p[4]*y**2 - 1)*val


###### Fitting from amorphous diffraction rings ######

def fit_ellipse_amorphous_ring(data,center,fitradii,p0=None,mask=None):
    """
    Fit the amorphous halo of a diffraction pattern, including any elliptical distortion.

    The fit function is::

        f(x,y; I0,I1,sigma0,sigma1,sigma2,c_bkgd,x0,y0,A,B,C) =
            Norm(r; I0,sigma0,0) +
            Norm(r; I1,sigma1,R)*Theta(r-R)
            Norm(r; I1,sigma2,R)*Theta(R-r) + c_bkgd

    where

        * (x,y) are cartesian coordinates,
        * r is the radial coordinate,
        * (I0,I1,sigma0,sigma1,sigma2,c_bkgd,x0,y0,R,B,C) are parameters,
        * Norm(x;I,s,u) is a gaussian in the variable x with maximum amplitude I,
          standard deviation s, and mean u
        * Theta(x) is a Heavyside step function
        * R is the radial center of the double sided gaussian, derived from (A,B,C)
          and set to the mean of the semiaxis lengths

    The function thus contains a pair of gaussian-shaped peaks along the radial
    direction of a polar-elliptical parametrization of a 2D plane. The first gaussian is
    centered at the origin. The second gaussian is centered about some finite R, and is
    'two-faced': it's comprised of two half-gaussians of different standard deviations,
    stitched together at their mean value of R. This Janus (two-faced ;p) gaussian thus
    comprises an elliptical ring with different inner and outer widths.

    The parameters of the fit function are

<<<<<<< HEAD
        I0          the intensity of the first gaussian function
        I1          the intensity of the Janus gaussian
        sigma0      std of first gaussian
        sigma1      inner std of Janus gaussian
        sigma2      outer std of Janus gaussian
        c_bkgd      a constant offset
        R           center of the Janus gaussian
        x0,y0       the origin
        B,C         The ellipse parameters, in the form
                            1x^2 + Bxy + Cy^2 = 1

    Accepts:
        data        (2d array)
        x0,y0       (numbers) the center
        ri,ro       (numbers) the inner and outer radii of the fitting annulus
        p0          (11-tuple) initial guess parameters. If p0 is None, the
                    function will compute a guess at all parameters. If p0 is
                    a 11-tuple it must be populated by some mix of numbers
                    and None; any parameters which are set to None will be guessed
                    by the function.  The parameters are:
                        p0 = (I0,I1,sigma0,sigma1,sigma2,c_bkgd,R,x0,y0,B,C)
                    Note that x0,y0 are redundant; their guess values are the x0,y0
                    values passed to the main function, but if they are passed as
                    elements of p0 these will take precendence.
        mask        only fit to datapoints where mask is True
=======
        * I0: the intensity of the first gaussian function
        * I1: the intensity of the Janus gaussian
        * sigma0: std of first gaussian
        * sigma1: inner std of Janus gaussian
        * sigma2: outer std of Janus gaussian
        * c_bkgd: a constant offset
        * x0,y0: the origin
        * A,B,C: The ellipse parameters, in the form Ax^2 + Bxy + Cy^2 = 1

    Args:
        data (2d array): the data
        center (2-tuple of numbers): the center (x0,y0)
        fitradii (2-tuple of numbers): the inner and outer radii of the fitting annulus
        p0 (11-tuple): initial guess parameters. If p0 is None, the function will compute
            a guess at all parameters. If p0 is a 11-tuple it must be populated by some
            mix of numbers and None; any parameters which are set to None will be guessed
            by the function.  The parameters are the 11 parameters of the fit function
            described above, p0 = (I0,I1,sigma0,sigma1,sigma2,c_bkgd,x0,y0,A,B,C).
            Note that x0,y0 are redundant; their guess values are the x0,y0 values passed
            to the main function, but if they are passed as elements of p0 these will
            take precendence.
        mask (2d array of bools): only fit to datapoints where mask is True
>>>>>>> 187c2b79

    Returns:
        (2-tuple comprised of a 5-tuple and an 11-tuple): Returns a 2-tuple.

        The first element is the ellipse parameters need to elliptically parametrize
        diffraction space, and is itself a 5-tuple:

            * **x0**: x center
            * **y0**: y center,
            * **a**: the semimajor axis length
            * **b**: the semiminor axis length
            * **theta**: tilt of a-axis w.r.t x-axis, in radians

        The second element is the full set of fit parameters to the double sided gaussian
        function, described above, and is an 11-tuple
    """
    if mask is None:
        mask = np.ones_like(data).astype(bool)
    assert data.shape == mask.shape, "data and mask must have same shapes."
    x0,y0 = center
    ri,ro = fitradii

    # Get data mask
    Nx,Ny = data.shape
    yy,xx = np.meshgrid(np.arange(Ny),np.arange(Nx))
    rr = np.hypot(xx-x0,yy-y0)
    _mask = ((rr>ri)*(rr<ro)).astype(bool)
    _mask *= mask

    # Make coordinates, get data values
    x_inds, y_inds = np.nonzero(_mask)
    vals = data[_mask]

    # Get initial parameter guesses
    I0 = np.max(data)
    I1 = np.max(data*mask)
    sigma0 = ri/2.
    sigma1 = (ro-ri)/4.
    sigma2 = (ro-ri)/4.
    c_bkgd = np.min(data)
    # To guess R, we take a radial integral
    q,radial_profile = radial_integral(data,x0,y0,1)
    R = q[(q>ri)*(q<ro)][np.argmax(radial_profile[(q>ri)*(q<ro)])]
    # Initial guess at A,B,C
    A,B,C = convert_ellipse_params_r(R,R,0)

    # Populate initial parameters
    p0_guess = tuple([I0,I1,sigma0,sigma1,sigma2,c_bkgd,x0,y0,A,B,C])
    if p0 is None:
        _p0 = p0_guess
    else:
        assert len(p0)==11
        _p0 = tuple([p0_guess[i] if p0[i] is None else p0[i] for i in range(len(p0))])

    # Perform fit
    p = leastsq(double_sided_gaussian_fiterr, _p0, args=(x_inds, y_inds, vals))[0]

    # Return
    _x0,_y0 = p[6],p[7]
    _A,_B,_C = p[8],p[9],p[10]
    _a,_b,_theta = convert_ellipse_params(_A,_B,_C)
    return (_x0,_y0,_a,_b,_theta),p

def double_sided_gaussian_fiterr(p, x, y, val):
    """
    Returns the fit error associated with a point (x,y) with value val, given parameters p.
    """
    return double_sided_gaussian(p, x, y) - val


def double_sided_gaussian(p, x, y):
    """
    Return the value of the double-sided gaussian function at point (x,y) given
    parameters p, described in detail in the fit_ellipse_amorphous_ring docstring.
    """
    # Unpack parameters
    I0, I1, sigma0, sigma1, sigma2, c_bkgd, x0, y0, A, B, C = p
    a,b,theta = convert_ellipse_params(A,B,C)
    R = np.mean((a,b))
    R2 = R**2
    A,B,C = A*R2,B*R2,C*R2
    r2 = A*(x - x0)**2 + B*(x - x0)*(y - y0) + C*(y - y0)**2
    r = np.sqrt(r2) - R

    return (
        I0 * np.exp(-r2 / (2 * sigma0 ** 2))
        + I1 * np.exp(-r ** 2 / (2 * sigma1 ** 2)) * np.heaviside(-r, 0.5)
        + I1 * np.exp(-r ** 2 / (2 * sigma2 ** 2)) * np.heaviside(r, 0.5)
        + c_bkgd
    )


### Correct Bragg peak positions, making a circular coordinate system

def correct_braggpeak_elliptical_distortions(braggpeaks,p_ellipse,centered=True):
    """
    Given some elliptical distortions with ellipse parameters p and some measured
    PointListArray of Bragg peak positions braggpeaks, returns the elliptically corrected
    Bragg peaks.

    Args:
        braggpeaks (PointListArray): the Bragg peaks
        p_ellipse (5-tuple): the ellipse parameters (x0,y0,a,b,theta)
        centered (bool): if True, assumes that the braggpeaks PointListArray has been
            centered, and uses (x0,y0)=(0,0). Otherwise, uses the (x0,y0) from
            `p_ellipse`

    Returns:
        braggpeaks_corrected    (PointListArray) the corrected Bragg peaks
    """
    assert(isinstance(braggpeaks,PointListArray))

    # Unpack parameters
    x0,y0,a,b,theta = p_ellipse
    if centered:
        x0,y0 = 0,0

    # Get the transformation matrix
    e = b/a
    sint, cost = np.sin(theta-np.pi/2.), np.cos(theta-np.pi/2.)
    T = np.array(
            [
                [e*sint**2 + cost**2, sint*cost*(1-e)],
                [sint*cost*(1-e), sint**2 + e*cost**2]
            ]
        )

    # Correct distortions
    braggpeaks_corrected = braggpeaks.copy(name=braggpeaks.name + "_ellipsecorrected")
    for Rx in range(braggpeaks_corrected.shape[0]):
        for Ry in range(braggpeaks_corrected.shape[1]):
            pointlist = braggpeaks_corrected.get_pointlist(Rx, Ry)
            x, y = pointlist.data["qx"] - x0, pointlist.data["qy"] - y0
            xyar_i = np.vstack([x, y])
            xyar_f = np.matmul(T, xyar_i)
            pointlist.data["qx"] = xyar_f[0, :] + x0
            pointlist.data["qy"] = xyar_f[1, :] + y0
    return braggpeaks_corrected


### Fit an ellipse to crystalline scattering with a known angle between peaks

def constrain_degenerate_ellipse(data, p_ellipse, r_inner, r_outer, phi_known, fitrad=6):
    """
    When fitting an ellipse to data containing 4 diffraction spots in a narrow annulus
    about the central beam, the answer is degenerate: an infinite number of ellipses
    correctly fit this data.  Starting from one ellipse in the degenerate family of
    ellipses, this function selects the ellipse which will yield a final angle of
    phi_known between a pair of the diffraction peaks after performing elliptical
    distortion correction.

    Note that there are two possible angles which phi_known might refer to, because the
    angle of interest is well defined up to a complementary angle.  This function is
    written such that phi_known should be the smaller of these two angles.

    Args:
        data (ndarray) the data to fit, typically a Bragg vector map
        p_ellipse (5-tuple): the ellipse parameters (x0,y0,a,b,theta)
        r_inner (float): the fitting annulus inner radius
        r_outer (float): the fitting annulus outer radius
        phi_known (float): the known angle between a pair of diffraction peaks, in
            radians
        fitrad (float): the region about the fixed data point used to refine its position

    Returns:
        (2-tuple): A 2-tuple containing:

            * **a_constrained**: *(float)* the first semiaxis of the selected ellipse
            * **b_constrained**: *(float)* the second semiaxis of the selected ellipse
    """
    # Unpack ellipse params
    x,y,a,b,theta = p_ellipse

    # Get 4 constraining points
    xs,ys = np.zeros(4),np.zeros(4)
    yy,xx = np.meshgrid(np.arange(data.shape[1]),np.arange(data.shape[0]))
    rr = np.sqrt((xx-x)**2+(yy-y)**2)
    annular_mask = (rr>r_inner)*(rr<=r_outer)
    data_temp = np.zeros_like(data)
    data_temp[annular_mask] = data[annular_mask]
    for i in range(4):
        x_constr,y_constr = np.unravel_index(np.argmax(gaussian_filter(data_temp,2)),(data.shape[0],data.shape[1]))
        rr = np.sqrt((xx-x_constr)**2+(yy-y_constr)**2)
        mask = rr<fitrad
        xs[i],ys[i] = get_CoM(data*mask)
        data_temp[mask] = 0

    # Transform constraining points coordinate system
    xs -= x
    ys -= y
    T = np.squeeze(np.array([[np.cos(theta),np.sin(theta)],[-np.sin(theta),np.cos(theta)]]))
    xs,ys = np.matmul(T,np.array([xs,ys]))

    # Get symmetrized constraining point
    angles = np.arctan2(ys,xs)
    distances = np.hypot(xs,ys)
    angle = np.mean(np.min(np.vstack([np.abs(angles),np.pi-np.abs(angles)]),axis=0))
    distance = np.mean(distances)
    x_fixed,y_fixed = distance*np.cos(angle),distance*np.sin(angle)

    # Get semiaxes a,b for the specified theta
    t = x_fixed/(a*np.cos(phi_known/2.))
    a_constrained = a*t
    b_constrained = np.sqrt(y_fixed**2/(1-(x_fixed/(a_constrained))**2))

<<<<<<< HEAD
    return a_constrained, b_constrained
=======
    return a_constrained, b_constrained



>>>>>>> 187c2b79
<|MERGE_RESOLUTION|>--- conflicted
+++ resolved
@@ -119,17 +119,14 @@
 
     The parameters of the fit function are
 
-<<<<<<< HEAD
-        I0          the intensity of the first gaussian function
-        I1          the intensity of the Janus gaussian
-        sigma0      std of first gaussian
-        sigma1      inner std of Janus gaussian
-        sigma2      outer std of Janus gaussian
-        c_bkgd      a constant offset
-        R           center of the Janus gaussian
-        x0,y0       the origin
-        B,C         The ellipse parameters, in the form
-                            1x^2 + Bxy + Cy^2 = 1
+        * I0: the intensity of the first gaussian function
+        * I1: the intensity of the Janus gaussian
+        * sigma0: std of first gaussian
+        * sigma1: inner std of Janus gaussian
+        * sigma2: outer std of Janus gaussian
+        * c_bkgd: a constant offset
+        * x0,y0: the origin
+        * A,B,C: The ellipse parameters, in the form Ax^2 + Bxy + Cy^2 = 1
 
     Accepts:
         data        (2d array)
@@ -145,30 +142,6 @@
                     values passed to the main function, but if they are passed as
                     elements of p0 these will take precendence.
         mask        only fit to datapoints where mask is True
-=======
-        * I0: the intensity of the first gaussian function
-        * I1: the intensity of the Janus gaussian
-        * sigma0: std of first gaussian
-        * sigma1: inner std of Janus gaussian
-        * sigma2: outer std of Janus gaussian
-        * c_bkgd: a constant offset
-        * x0,y0: the origin
-        * A,B,C: The ellipse parameters, in the form Ax^2 + Bxy + Cy^2 = 1
-
-    Args:
-        data (2d array): the data
-        center (2-tuple of numbers): the center (x0,y0)
-        fitradii (2-tuple of numbers): the inner and outer radii of the fitting annulus
-        p0 (11-tuple): initial guess parameters. If p0 is None, the function will compute
-            a guess at all parameters. If p0 is a 11-tuple it must be populated by some
-            mix of numbers and None; any parameters which are set to None will be guessed
-            by the function.  The parameters are the 11 parameters of the fit function
-            described above, p0 = (I0,I1,sigma0,sigma1,sigma2,c_bkgd,x0,y0,A,B,C).
-            Note that x0,y0 are redundant; their guess values are the x0,y0 values passed
-            to the main function, but if they are passed as elements of p0 these will
-            take precendence.
-        mask (2d array of bools): only fit to datapoints where mask is True
->>>>>>> 187c2b79
 
     Returns:
         (2-tuple comprised of a 5-tuple and an 11-tuple): Returns a 2-tuple.
@@ -374,11 +347,4 @@
     a_constrained = a*t
     b_constrained = np.sqrt(y_fixed**2/(1-(x_fixed/(a_constrained))**2))
 
-<<<<<<< HEAD
-    return a_constrained, b_constrained
-=======
-    return a_constrained, b_constrained
-
-
-
->>>>>>> 187c2b79
+    return a_constrained, b_constrained