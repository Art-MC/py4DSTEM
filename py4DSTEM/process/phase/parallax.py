"""
Module for reconstructing virtual parallax (also known as tilted-shifted bright field)
images by aligning each virtual BF image.
"""

import warnings
from typing import Mapping, Tuple

import matplotlib.pyplot as plt
import numpy as np
from emdfile import Array, Custom, Metadata, _read_metadata, tqdmnd
from matplotlib.gridspec import GridSpec
from matplotlib.ticker import PercentFormatter
from mpl_toolkits.axes_grid1.axes_divider import make_axes_locatable
from py4DSTEM import Calibration, DataCube
from py4DSTEM.preprocess.utils import get_shifted_ar
from py4DSTEM.process.phase.phase_base_class import PhaseReconstruction
from py4DSTEM.process.phase.utils import (
    AffineTransform,
    bilinear_kernel_density_estimate,
    bilinearly_interpolate_array,
    calculate_aberration_gradient_basis,
    generate_batches,
    lanczos_interpolate_array,
    lanczos_kernel_density_estimate,
    pixel_rolling_kernel_density_estimate,
    polar_aberrations_to_cartesian,
    polar_aliases,
    polar_symbols,
)
from py4DSTEM.process.utils.cross_correlate import align_images_fourier
from py4DSTEM.process.utils.utils import electron_wavelength_angstrom
from py4DSTEM.visualize import return_scaled_histogram_ordering
from scipy.linalg import polar
from scipy.ndimage import distance_transform_edt
from scipy.special import comb

try:
    import cupy as cp
except (ModuleNotFoundError, ImportError):
    cp = np

_aberration_names = {
    (1, 0): "C1",
    (1, 2): "stig",
    (2, 1): "coma",
    (2, 3): "trefoil",
    (3, 0): "C3",
    (3, 2): "stig2",
    (3, 4): "quadfoil",
    (4, 1): "coma2",
    (4, 3): "trefoil2",
    (4, 5): "pentafoil",
    (5, 0): "C5",
    (5, 2): "stig3",
    (5, 4): "quadfoil2",
    (5, 6): "hexafoil",
}


class Parallax(PhaseReconstruction):
    """
    Iterative parallax reconstruction class.

    Parameters
    ----------
    datacube: DataCube
        Input 4D diffraction pattern intensities
    energy: float
        The electron energy of the wave functions in eV
    verbose: bool, optional
        If True, class methods will inherit this and print additional information
    device: str, optional
        Calculation device will be perfomed on. Must be 'cpu' or 'gpu'
    object_padding_px: Tuple[int,int], optional
        Pixel dimensions to pad object with
        If None, the padding is set to half the probe ROI dimensions
    polar_parameters: dict, optional
        Mapping from aberration symbols to their corresponding values. All aberration
        magnitudes should be given in Å and angles should be given in radians.
    device: str, optional
        Device calculation will be perfomed on. Must be 'cpu' or 'gpu'
    storage: str, optional
        Device non-frequent arrays will be stored on. Must be 'cpu' or 'gpu'
    clear_fft_cache: bool, optional
        If True, and device = 'gpu', clears the cached fft plan at the end of function calls
    name: str, optional
        Class name
    kwargs:
        Provide the aberration coefficients as keyword arguments.
    """

    def __init__(
        self,
        energy: float,
        datacube: DataCube = None,
        verbose: bool = True,
        object_padding_px: Tuple[int, int] = (32, 32),
        polar_parameters: Mapping[str, float] = None,
        device: str = "cpu",
        storage: str = None,
        clear_fft_cache: bool = True,
        name: str = "parallax_reconstruction",
        **kwargs,
    ):
        Custom.__init__(self, name=name)

        if storage is None:
            storage = device

        if storage != device:
            raise NotImplementedError()

        self.set_device(device, clear_fft_cache)
        self.set_storage(storage)

        for key in kwargs.keys():
            if (key not in polar_symbols) and (key not in polar_aliases.keys()):
                raise ValueError("{} not a recognized parameter".format(key))

        self._polar_parameters = dict(zip(polar_symbols, [0.0] * len(polar_symbols)))

        if polar_parameters is None:
            polar_parameters = {}

        polar_parameters.update(kwargs)
        self._set_polar_parameters(polar_parameters)
        self.set_save_defaults()

        # Data
        self._datacube = datacube

        # Metadata
        self._energy = energy
        self._verbose = verbose
        self._object_padding_px = object_padding_px
        self._preprocessed = False

    def to_h5(self, group):
        """
        Wraps datasets and metadata to write in emdfile classes,
        notably the (subpixel-)aligned BF.
        """
        # instantiation metadata
        self.metadata = Metadata(
            name="instantiation_metadata",
            data={
                "energy": self._energy,
                "verbose": self._verbose,
                "device": self._device,
                "object_padding_px": self._object_padding_px,
                "name": self.name,
            },
        )

        # preprocessing metadata
        self.metadata = Metadata(
            name="preprocess_metadata",
            data={
                "scan_sampling": self._scan_sampling,
                "wavelength": self._wavelength,
            },
        )

        # reconstruction metadata
        recon_metadata = {"reconstruction_error": float(self._recon_error)}

        if hasattr(self, "aberrations_C1"):
            recon_metadata |= {
                "aberrations_rotation_QR": self.rotation_Q_to_R_rads,
                "aberrations_transpose": self.transpose,
                "aberrations_C1": self.aberrations_C1,
                "aberrations_C12a": self.aberrations_C12a,
                "aberrations_C12b": self.aberrations_C12b,
            }

        if hasattr(self, "_kde_upsample_factor"):
            recon_metadata |= {
                "kde_upsample_factor": self._kde_upsample_factor,
            }
            self._subpixel_aligned_BF_emd = Array(
                name="subpixel_aligned_BF",
                data=self._asnumpy(self._recon_BF_subpixel_aligned),
            )

        if hasattr(self, "aberrations_dict_cartesian"):
            self.metadata = Metadata(
                name="aberrations_dict_polar",
                data=self.aberrations_dict_polar,
            )

            self.metadata = Metadata(
                name="aberrations_dict_cartesian",
                data=self.aberrations_dict_cartesian,
            )

        self.metadata = Metadata(
            name="reconstruction_metadata",
            data=recon_metadata,
        )

        self._aligned_BF_emd = Array(
            name="aligned_BF",
            data=self._asnumpy(self._recon_BF),
        )

        # datacube
        if self._save_datacube:
            self.metadata = self._datacube.calibration
            Custom.to_h5(self, group)
        else:
            dc = self._datacube
            self._datacube = None
            Custom.to_h5(self, group)
            self._datacube = dc

    @classmethod
    def _get_constructor_args(cls, group):
        """
        Returns a dictionary of arguments/values to pass
        to the class' __init__ function
        """
        # Get data
        dict_data = cls._get_emd_attr_data(cls, group)

        # Get metadata dictionaries
        instance_md = _read_metadata(group, "instantiation_metadata")

        # Fix calibrations bug
        if "_datacube" in dict_data:
            calibrations_dict = _read_metadata(group, "calibration")._params
            cal = Calibration()
            cal._params.update(calibrations_dict)
            dc = dict_data["_datacube"]
            dc.calibration = cal
        else:
            dc = None

        # Populate args and return
        kwargs = {
            "datacube": dc,
            "energy": instance_md["energy"],
            "object_padding_px": instance_md["object_padding_px"],
            "name": instance_md["name"],
            "verbose": True,  # for compatibility
            "device": "cpu",  # for compatibility
            "storage": "cpu",  # for compatibility
            "clear_fft_cache": True,  # for compatibility
        }

        return kwargs

    def _populate_instance(self, group):
        """
        Sets post-initialization properties, notably some preprocessing meta
        optional; during read, this method is run after object instantiation.
        """

        xp = self._xp

        # Preprocess metadata
        preprocess_md = _read_metadata(group, "preprocess_metadata")
        self._scan_sampling = preprocess_md["scan_sampling"]
        self._wavelength = preprocess_md["wavelength"]

        # Reconstruction metadata
        reconstruction_md = _read_metadata(group, "reconstruction_metadata")
        self._recon_error = reconstruction_md["reconstruction_error"]

        # Data
        dict_data = Custom._get_emd_attr_data(Custom, group)

        if "aberrations_C1" in reconstruction_md.keys:
            self.rotation_Q_to_R_rads = reconstruction_md["aberrations_rotation_QR"]
            self.transpose = reconstruction_md["aberrations_transpose"]
            self.aberrations_C1 = reconstruction_md["aberrations_C1"]
            self.aberrations_C12a = reconstruction_md["aberrations_C12a"]
            self.aberrations_C12b = reconstruction_md["aberrations_C12b"]

        if "kde_upsample_factor" in reconstruction_md.keys:
            self._kde_upsample_factor = reconstruction_md["kde_upsample_factor"]
            self._recon_BF_subpixel_aligned = xp.asarray(
                dict_data["_subpixel_aligned_BF_emd"].data, dtype=xp.float32
            )

        self._recon_BF = xp.asarray(dict_data["_aligned_BF_emd"].data, dtype=xp.float32)

    def _set_polar_parameters(self, parameters: dict):
        """
        Set the probe aberrations dictionary.

        Parameters
        ----------
        parameters: dict
            Mapping from aberration symbols to their corresponding values.
        """

        for symbol, value in parameters.items():
            if symbol in self._polar_parameters.keys():
                self._polar_parameters[symbol] = value

            elif symbol == "defocus":
                self._polar_parameters[polar_aliases[symbol]] = -value

            elif symbol in polar_aliases.keys():
                self._polar_parameters[polar_aliases[symbol]] = value

            else:
                raise ValueError("{} not a recognized parameter".format(symbol))

    def preprocess(
        self,
        edge_blend: float = 16.0,
        dp_mask: np.ndarray = None,
        threshold_intensity: float = 0.8,
        normalize_images: bool = True,
        normalize_order=0,
        descan_correction_fit_function: str = None,
        force_rotation_angle_deg: float = 0,
        force_transpose: bool = None,
        aligned_bf_image_guess: np.ndarray = None,
        plot_average_bf: bool = True,
        realspace_mask: np.ndarray = None,
        apply_realspace_mask_to_stack: bool = True,
        vectorized_com_calculation: bool = True,
        device: str = None,
        clear_fft_cache: bool = None,
        max_batch_size: int = None,
        store_initial_arrays: bool = True,
        **kwargs,
    ):
        """
        Iterative parallax reconstruction preprocessing method.

        Parameters
        ----------
        edge_blend: float, optional
            Number of pixels to blend image at the border
        dp_mask: np.ndarray, bool
            Bright-field pixels mask used for cross-correlation, boolean array same shape as DPs
        threshold: float, optional
            Fraction of max of dp_mean for bright-field pixels
        normalize_images: bool, optional
            If True, bright images normalized to have a mean of 1
        normalize_order: integer, optional
            Polynomial order for normalization. 0 means constant, 1 means linear, etc.
        aligned_bf_image_guess: np.ndarray, optional
            Guess for the reference BF image to cross-correlate against during the first iteration
            If None, the incoherent BF image is used instead.
        force_rotation_angle_deg: float, optional
            Initial guess of rotation value in degrees.
        force_transpose: bool, optional
            Whether or not the dataset should be transposed.
        descan_correction_fit_function: str, optional
            If not None, descan correction will be performed using fit function.
            One of "constant", "plane", "parabola", or "bezier_two".
        plot_average_bf: bool, optional
            If True, plots the average bright field image, using defocus_guess
        realspace_mask: np.array, optional
            If this array is provided, pixels in real space set to false will be
            set to zero in the virtual bright field images.
        apply_realspace_mask_to_stack: bool, optional
            If this value is set to true, output BF images will be masked by
            the edge filter and realspace_mask if it is passed in.
        vectorized_com_calculation: bool, optional
            If True (default), the memory-intensive CoM calculation is vectorized
        device: str, optional
            if not none, overwrites self._device to set device preprocess will be perfomed on.
        clear_fft_cache: bool, optional
            If True, and device = 'gpu', clears the cached fft plan at the end of function calls
        max_batch_size: int, optional
            Max number of virtual BF images to use at once in computing cross-correlation
        store_initial_arrays: bool, optional
            If True, stores a copy of the arrays necessary to reinitialize in reconstruct

        Returns
        --------
        self: ParallaxReconstruction
            Self to accommodate chaining
        """

        # handle device/storage
        self.set_device(device, clear_fft_cache)

        xp = self._xp
        device = self._device
        asnumpy = self._asnumpy

        if self._datacube is None:
            raise ValueError(
                (
                    "The preprocess() method requires a DataCube. "
                    "Please run parallax.attach_datacube(DataCube) first."
                )
            )

        # extract calibrations
        intensities = self._extract_intensities_and_calibrations_from_datacube(
            self._datacube,
            require_calibrations=True,
        )

        intensities = xp.asarray(intensities)

        self._region_of_interest_shape = np.array(intensities.shape[-2:])
        self._scan_shape = np.array(intensities.shape[:2])

        # descan correction
        if descan_correction_fit_function is not None:
            (
                _,
                _,
                com_fitted_x,
                com_fitted_y,
                _,
                _,
            ) = self._calculate_intensities_center_of_mass(
                intensities,
                dp_mask=None,
                fit_function=descan_correction_fit_function,
                com_shifts=None,
                com_measured=None,
                vectorized_calculation=vectorized_com_calculation,
            )

            com_fitted_x = asnumpy(com_fitted_x)
            com_fitted_y = asnumpy(com_fitted_y)
            intensities_np = asnumpy(intensities)
            intensities_shifted = np.zeros_like(intensities_np)

            center_x = com_fitted_x.mean()
            center_y = com_fitted_y.mean()

            for rx in range(intensities_shifted.shape[0]):
                for ry in range(intensities_shifted.shape[1]):
                    intensity_shifted = get_shifted_ar(
                        intensities_np[rx, ry],
                        -com_fitted_x[rx, ry] + center_x,
                        -com_fitted_y[rx, ry] + center_y,
                        bilinear=False,
                        device="cpu",
                    )

                    intensities_shifted[rx, ry] = intensity_shifted

            intensities = xp.asarray(intensities_shifted, xp.float32)

        if dp_mask is not None:
            self._dp_mask = xp.asarray(dp_mask)
        else:
            dp_mean = intensities.mean((0, 1))
            self._dp_mask = dp_mean >= (xp.max(dp_mean) * threshold_intensity)

        # select virtual detector pixels
        self._num_bf_images = int(xp.count_nonzero(self._dp_mask))
        self._wavelength = electron_wavelength_angstrom(self._energy)

        # diffraction space coordinates
        self._xy_inds = np.argwhere(self._dp_mask)
        self._kxy = xp.asarray(
            (self._xy_inds - xp.mean(self._xy_inds, axis=0)[None])
            * xp.array(self._reciprocal_sampling)[None],
            dtype=xp.float32,
        )
        self._probe_angles = self._kxy * self._wavelength
        self._kr = xp.sqrt(xp.sum(self._kxy**2, axis=1))

        # real space mask blending function
        if realspace_mask is not None:
            im_edge_dist = xp.array(distance_transform_edt(realspace_mask))
            self._window_mask = xp.minimum(im_edge_dist / edge_blend, 1.0)
            self._window_mask = xp.sin(self._window_mask * (np.pi / 2)) ** 2

        # edge window function
        x = xp.linspace(-1, 1, self._grid_scan_shape[0] + 1, dtype=xp.float32)[1:]
        x -= (x[1] - x[0]) / 2
        wx = (
            xp.sin(
                xp.clip(
                    (1 - xp.abs(x)) * self._grid_scan_shape[0] / edge_blend / 2, 0, 1
                )
                * (xp.pi / 2)
            )
            ** 2
        )
        y = xp.linspace(-1, 1, self._grid_scan_shape[1] + 1, dtype=xp.float32)[1:]
        y -= (y[1] - y[0]) / 2
        wy = (
            xp.sin(
                xp.clip(
                    (1 - xp.abs(y)) * self._grid_scan_shape[1] / edge_blend / 2, 0, 1
                )
                * (xp.pi / 2)
            )
            ** 2
        )
        self._window_edge = wx[:, None] * wy[None, :]

        # if needed, combine edge mask with the input real space mask
        if realspace_mask is not None:
            self._window_edge *= self._window_mask

        # derived window functions
        self._window_pad = xp.zeros(
            (
                self._grid_scan_shape[0] + self._object_padding_px[0],
                self._grid_scan_shape[1] + self._object_padding_px[1],
            ),
            dtype=xp.float32,
        )
        self._window_pad[
            self._object_padding_px[0] // 2 : self._grid_scan_shape[0]
            + self._object_padding_px[0] // 2,
            self._object_padding_px[1] // 2 : self._grid_scan_shape[1]
            + self._object_padding_px[1] // 2,
        ] = self._window_edge
        self._window_inv = 1 - self._window_edge
        self._window_inv_pad = 1 - self._window_pad

        # Collect BF images
        all_bfs = xp.moveaxis(
            intensities[:, :, self._xy_inds[:, 0], self._xy_inds[:, 1]],
            (0, 1, 2),
            (1, 2, 0),
        )

        # initialize
        stack_shape = (
            self._num_bf_images,
            self._grid_scan_shape[0] + self._object_padding_px[0],
            self._grid_scan_shape[1] + self._object_padding_px[1],
        )
        if normalize_images:
            self._normalized_stack = True
            self._stack_BF_shifted = xp.ones(stack_shape, dtype=xp.float32)
            self._stack_BF_unshifted = xp.ones(stack_shape, xp.float32)

            if normalize_order == 0:
                weights = xp.average(
                    all_bfs.reshape((self._num_bf_images, -1)),
                    weights=self._window_edge.ravel(),
                    axis=1,
                )
                all_bfs /= weights[:, None, None]

                self._stack_BF_shifted[
                    :,
                    self._object_padding_px[0] // 2 : self._grid_scan_shape[0]
                    + self._object_padding_px[0] // 2,
                    self._object_padding_px[1] // 2 : self._grid_scan_shape[1]
                    + self._object_padding_px[1] // 2,
                ] = (
                    self._window_inv[None] + self._window_edge[None] * all_bfs
                )

                if apply_realspace_mask_to_stack:
                    self._stack_BF_unshifted = self._stack_BF_shifted.copy()
                else:
                    self._stack_BF_unshifted[
                        :,
                        self._object_padding_px[0] // 2 : self._grid_scan_shape[0]
                        + self._object_padding_px[0] // 2,
                        self._object_padding_px[1] // 2 : self._grid_scan_shape[1]
                        + self._object_padding_px[1] // 2,
                    ] = all_bfs

            elif normalize_order == 1:
                x = xp.linspace(-0.5, 0.5, all_bfs.shape[1], xp.float32)
                y = xp.linspace(-0.5, 0.5, all_bfs.shape[2], xp.float32)
                ya, xa = xp.meshgrid(y, x)
                basis = np.vstack(
                    (
                        xp.ones_like(xa.ravel()),
                        xa.ravel(),
                        ya.ravel(),
                    )
                ).T
                weights = np.sqrt(self._window_edge).ravel()

                for a0 in range(all_bfs.shape[0]):
                    # weighted least squares
                    coefs = np.linalg.lstsq(
                        weights[:, None] * basis,
                        weights * all_bfs[a0].ravel(),
                        rcond=None,
                    )

                    self._stack_BF_shifted[
                        a0,
                        self._object_padding_px[0] // 2 : self._grid_scan_shape[0]
                        + self._object_padding_px[0] // 2,
                        self._object_padding_px[1] // 2 : self._grid_scan_shape[1]
                        + self._object_padding_px[1] // 2,
                    ] = self._window_inv[None] + self._window_edge[None] * all_bfs[
                        a0
                    ] / xp.reshape(
                        basis @ coefs[0], all_bfs.shape[1:3]
                    )

                    if apply_realspace_mask_to_stack:
                        self._stack_BF_unshifted = self._stack_BF_shifted.copy()
                    else:
                        self._stack_BF_unshifted[
                            a0,
                            self._object_padding_px[0] // 2 : self._grid_scan_shape[0]
                            + self._object_padding_px[0] // 2,
                            self._object_padding_px[1] // 2 : self._grid_scan_shape[1]
                            + self._object_padding_px[1] // 2,
                        ] = all_bfs[a0] / xp.reshape(
                            basis @ coefs[0], all_bfs.shape[1:3]
                        )

            elif normalize_order == 2:
                x = xp.linspace(-0.5, 0.5, all_bfs.shape[1], xp.float32)
                y = xp.linspace(-0.5, 0.5, all_bfs.shape[2], xp.float32)
                ya, xa = xp.meshgrid(y, x)
                basis = np.vstack(
                    (
                        1 * xa.ravel() ** 2 * ya.ravel() ** 2,
                        2 * xa.ravel() ** 2 * ya.ravel() * (1 - ya.ravel()),
                        1 * xa.ravel() ** 2 * (1 - ya.ravel()) ** 2,
                        2 * xa.ravel() * (1 - xa.ravel()) * ya.ravel() ** 2,
                        4
                        * xa.ravel()
                        * (1 - xa.ravel())
                        * ya.ravel()
                        * (1 - ya.ravel()),
                        2 * xa.ravel() * (1 - xa.ravel()) * (1 - ya.ravel()) ** 2,
                        1 * (1 - xa.ravel()) ** 2 * ya.ravel() ** 2,
                        2 * (1 - xa.ravel()) ** 2 * ya.ravel() * (1 - ya.ravel()),
                        1 * (1 - xa.ravel()) ** 2 * (1 - ya.ravel()) ** 2,
                    )
                ).T
                weights = np.sqrt(self._window_edge).ravel()

                for a0 in range(all_bfs.shape[0]):
                    # weighted least squares
                    coefs = np.linalg.lstsq(
                        weights[:, None] * basis,
                        weights * all_bfs[a0].ravel(),
                        rcond=None,
                    )

                    self._stack_BF_shifted[
                        a0,
                        self._object_padding_px[0] // 2 : self._grid_scan_shape[0]
                        + self._object_padding_px[0] // 2,
                        self._object_padding_px[1] // 2 : self._grid_scan_shape[1]
                        + self._object_padding_px[1] // 2,
                    ] = self._window_inv[None] + self._window_edge[None] * all_bfs[
                        a0
                    ] / xp.reshape(
                        basis @ coefs[0], all_bfs.shape[1:3]
                    )
                    if apply_realspace_mask_to_stack:
                        self._stack_BF_unshifted = self._stack_BF_shifted.copy()
                    else:
                        self._stack_BF_unshifted[
                            a0,
                            self._object_padding_px[0] // 2 : self._grid_scan_shape[0]
                            + self._object_padding_px[0] // 2,
                            self._object_padding_px[1] // 2 : self._grid_scan_shape[1]
                            + self._object_padding_px[1] // 2,
                        ] = all_bfs[a0] / xp.reshape(
                            basis @ coefs[0], all_bfs.shape[1:3]
                        )

        else:
            self._normalized_stack = False
            all_means = xp.mean(all_bfs, axis=(1, 2))
            self._stack_BF_shifted = xp.full(stack_shape, all_means[:, None, None])
            self._stack_BF_unshifted = xp.full(stack_shape, all_means[:, None, None])
            self._stack_BF_shifted[
                :,
                self._object_padding_px[0] // 2 : self._grid_scan_shape[0]
                + self._object_padding_px[0] // 2,
                self._object_padding_px[1] // 2 : self._grid_scan_shape[1]
                + self._object_padding_px[1] // 2,
            ] = (
                self._window_inv[None] * all_means[:, None, None]
                + self._window_edge[None] * all_bfs
            )
            if apply_realspace_mask_to_stack:
                self._stack_BF_unshifted = self._stack_BF_shifted.copy()
            else:
                self._stack_BF_unshifted[
                    :,
                    self._object_padding_px[0] // 2 : self._grid_scan_shape[0]
                    + self._object_padding_px[0] // 2,
                    self._object_padding_px[1] // 2 : self._grid_scan_shape[1]
                    + self._object_padding_px[1] // 2,
                ] = all_bfs

        # Fourier space operators for image shifts
        qx = xp.fft.fftfreq(self._stack_BF_shifted.shape[1], d=1)
        qx = xp.asarray(qx, dtype=xp.float32)

        qy = xp.fft.fftfreq(self._stack_BF_shifted.shape[2], d=1)
        qy = xp.asarray(qy, dtype=xp.float32)

        qxa, qya = xp.meshgrid(qx, qy, indexing="ij")
        self._qx_shift = -2j * xp.pi * qxa
        self._qy_shift = -2j * xp.pi * qya

        # Initialization utilities
        self._stack_mask = xp.tile(self._window_pad[None], (self._num_bf_images, 1, 1))

        if max_batch_size is None:
            max_batch_size = self._num_bf_images

        self._xy_shifts = xp.zeros((self._num_bf_images, 2), dtype=xp.float32)

        # aberrations_coefs
        aberrations_mn = []
        aberrations_coefs = []
        cartesian_dict = polar_aberrations_to_cartesian(self._polar_parameters)
        for key, val in cartesian_dict.items():
            if np.abs(val) > 0:
                m = int(key[1])
                n = int(key[2])
                a = 1 if n > 0 and key[3] != "a" else 0
                aberrations_mn.append([m, n, a])
                aberrations_coefs.append(val)

        if len(aberrations_mn) > 0:
            # aberrations_basis
            sampling = 1 / (
                np.array(self._reciprocal_sampling) * self._region_of_interest_shape
            )

            # transpose rotation matrix
            if force_transpose:
                force_rotation_angle_deg *= -1

            aberrations_basis, aberrations_basis_du, aberrations_basis_dv = (
                calculate_aberration_gradient_basis(
                    aberrations_mn,
                    sampling,
                    self._region_of_interest_shape,
                    self._wavelength,
                    rotation_angle=np.deg2rad(force_rotation_angle_deg),
                    xp=xp,
                )
            )

            # shifts
            corner_indices = self._xy_inds - xp.array(
                self._region_of_interest_shape // 2
            )
            raveled_indices = xp.ravel_multi_index(
                corner_indices.T, self._region_of_interest_shape, mode="wrap"
            )
            gradients = xp.array(
                (
                    aberrations_basis_du[raveled_indices, :],
                    aberrations_basis_dv[raveled_indices, :],
                )
            )

            aberrations_coefs = xp.asarray(aberrations_coefs, dtype=xp.float32)
            shifts_ang = xp.tensordot(gradients, aberrations_coefs, axes=1).T

            if force_transpose:
                shifts_ang = xp.flip(shifts_ang, axis=1)

            shifts_px = shifts_ang / xp.array(self._scan_sampling)

            for start, end in generate_batches(
                self._num_bf_images, max_batch=max_batch_size
            ):
                shifted_BFs = self._stack_BF_shifted[start:end]
                xy_shifts = shifts_px[start:end]
                stack_mask = self._stack_mask[start:end]

                Gs = xp.fft.fft2(shifted_BFs)

                dx = xy_shifts[:, 0]
                dy = xy_shifts[:, 1]

                shift_op = xp.exp(
                    self._qx_shift[None] * dx[:, None, None]
                    + self._qy_shift[None] * dy[:, None, None]
                )
                stack_BF_shifted = xp.real(xp.fft.ifft2(Gs * shift_op))
                stack_mask = xp.real(xp.fft.ifft2(xp.fft.fft2(stack_mask) * shift_op))

                self._xy_shifts[start:end] = xy_shifts
                self._stack_BF_shifted[start:end] = stack_BF_shifted
                self._stack_mask[start:end] = stack_mask

                del Gs

        self._stack_mean = xp.mean(self._stack_BF_shifted)
        self._mask_sum = xp.sum(self._window_edge) * self._num_bf_images
        self._recon_mask = xp.mean(self._stack_mask, axis=0)

        mask_inv = 1 - xp.clip(self._recon_mask, 0, 1)

        if aligned_bf_image_guess is not None:
            aligned_bf_image_guess = xp.asarray(aligned_bf_image_guess)
            if normalize_images:
                self._recon_BF = xp.ones(stack_shape[-2:], dtype=xp.float32)
                aligned_bf_image_guess /= aligned_bf_image_guess.mean()
            else:
                self._recon_BF = xp.full(stack_shape[-2:], self._stack_mean)

            self._recon_BF[
                self._object_padding_px[0] // 2 : self._grid_scan_shape[0]
                + self._object_padding_px[0] // 2,
                self._object_padding_px[1] // 2 : self._grid_scan_shape[1]
                + self._object_padding_px[1] // 2,
            ] = (
                self._window_inv * self._stack_mean
                + self._window_edge * aligned_bf_image_guess
            )

        else:

            self._recon_BF = (
                self._stack_mean * mask_inv
                + xp.mean(self._stack_BF_shifted * self._stack_mask, axis=0)
            ) / (self._recon_mask + mask_inv)

        self._recon_error = (
            xp.atleast_1d(
                xp.sum(
                    xp.abs(self._stack_BF_shifted - self._recon_BF[None])
                    * self._stack_mask
                )
            )
            / self._mask_sum
            / self._stack_mean
        )

        if store_initial_arrays:
            self._recon_BF_initial = self._recon_BF.copy()
            self._stack_BF_shifted_initial = self._stack_BF_shifted.copy()
            self._stack_mask_initial = self._stack_mask.copy()
            self._recon_mask_initial = self._recon_mask.copy()
            self._xy_shifts_initial = self._xy_shifts.copy()

        self.recon_BF = asnumpy(self._recon_BF)

        if plot_average_bf:
            figsize = kwargs.pop("figsize", (8, 4))
            fig, ax = plt.subplots(1, 2, figsize=figsize)

            self._visualize_figax(fig, ax[0], **kwargs)

            ax[0].set_ylabel("x [A]")
            ax[0].set_xlabel("y [A]")
            ax[0].set_title("Average Bright Field Image")

            reciprocal_extent = [
                -0.5 * (self._reciprocal_sampling[1] * self._dp_mask.shape[1]),
                0.5 * (self._reciprocal_sampling[1] * self._dp_mask.shape[1]),
                0.5 * (self._reciprocal_sampling[0] * self._dp_mask.shape[0]),
                -0.5 * (self._reciprocal_sampling[0] * self._dp_mask.shape[0]),
            ]
            ax[1].imshow(
                self._asnumpy(self._dp_mask), extent=reciprocal_extent, cmap="gray"
            )
            ax[1].set_title("DP mask")
            ax[1].set_ylabel(r"$k_x$ [$A^{-1}$]")
            ax[1].set_xlabel(r"$k_y$ [$A^{-1}$]")
            plt.tight_layout()

        self._preprocessed = True
        self.clear_device_mem(self._device, self._clear_fft_cache)

        return self

    def guess_common_aberrations(
        self,
        rotation_angle_deg=0,
        transpose=False,
        kde_upsample_factor=None,
        kde_sigma_px=0.125,
        kde_lowpass_filter=False,
        lanczos_interpolation_order=None,
        defocus=0,
        astigmatism=0,
        astigmatism_angle_deg=0,
        coma=0,
        coma_angle_deg=0,
        spherical_aberration=0,
        max_batch_size=None,
        interpolation_max_batch_size=None,
        plot_shifts_and_aligned_bf=True,
        return_shifts_and_aligned_bf=False,
        plot_arrow_freq=1,
        scale_arrows=1,
        **kwargs,
    ):
        """
        Generates analytical BF shifts and uses them to align the virtual BF stack,
        based on the experimental geometry (rotation, transpose), and common aberrations.

        Parameters
        ----------
        rotation_angle_deg: float, optional
            Relative rotation between the scan and the diffraction space coordinate systems
        transpose: bool, optional
            Whether the diffraction intensities are transposed
        kde_upsample_factor: int, optional
            Real-space upsampling factor
        kde_sigma_px: float, optional
            KDE gaussian kernel bandwidth in non-upsampled pixels
        kde_lowpass_filter: bool, optional
            If True, the resulting KDE upsampled image is lowpass-filtered using a sinc-function
        lanczos_interpolation_order: int, optional
            If not None, Lanczos interpolation with the specified order is used instead of bilinear
        defocus: float, optional
            Defocus value to use in computing analytical BF shifts
        astigmatism: float, optional
            Astigmatism value to use in computing analytical BF shifts
        astigmatism_angle_deg: float, optional
            Astigmatism angle to use in computing analytical BF shifts
        coma: float, optional
            Coma value to use in computing analytical BF shifts
        coma_angle_deg: float, optional
            Coma angle to use in computing analytical BF shifts
        spherical_aberration: float, optional
            Spherical aberration value to use in computing analytical BF shifts
        max_batch_size: int, optional
            Max number of virtual BF images to use at once in computing cross-correlation
        plot_shifts_and_aligned_bf: bool, optional
            If True, the analytical shifts and the aligned virtual VF image are plotted
        return_shifts_and_aligned_bf: bool, optional
            If True, the analytical shifts and the aligned virtual VF image are returned
        plot_arrow_freq: int, optional
            Frequency of shifts to plot in quiver plot
        scale_arrows: float, optional
            Scale to multiply shifts by
        interpolation_max_batch_size: int, optional
            Max number of pixels to use at once in upsampling (max is #BF * upsampled_pixels)

        """
        xp = self._xp
        asnumpy = self._asnumpy

        if not hasattr(self, "_recon_BF"):
            raise ValueError(
                (
                    "Aberration guessing is meant to be ran after preprocessing. "
                    "Please run the `preprocess()` function first."
                )
            )

        # aberrations_coefs
        aberrations_mn = [
            [1, 0, 0],
            [1, 2, 0],
            [1, 2, 1],
            [2, 1, 0],
            [2, 1, 1],
            [3, 0, 0],
        ]
        astigmatism_x = astigmatism * np.cos(np.deg2rad(astigmatism_angle_deg) * 2)
        astigmatism_y = astigmatism * np.sin(np.deg2rad(astigmatism_angle_deg) * 2)
        coma_x = coma * np.cos(np.deg2rad(coma_angle_deg) * 1)
        coma_y = coma * np.sin(np.deg2rad(coma_angle_deg) * 1)
        aberrations_coefs = xp.array(
            [
                -defocus,
                astigmatism_x,
                astigmatism_y,
                coma_x,
                coma_y,
                spherical_aberration,
            ]
        )

        # transpose rotation matrix
        if transpose:
            rotation_angle_deg *= -1

        # aberrations_basis
        sampling = 1 / (
            np.array(self._reciprocal_sampling) * self._region_of_interest_shape
        )
        (
            aberrations_basis,
            aberrations_basis_du,
            aberrations_basis_dv,
        ) = calculate_aberration_gradient_basis(
            aberrations_mn,
            sampling,
            self._region_of_interest_shape,
            self._wavelength,
            rotation_angle=np.deg2rad(rotation_angle_deg),
            xp=xp,
        )

        # shifts
        corner_indices = self._xy_inds - xp.array(self._region_of_interest_shape // 2)
        raveled_indices = xp.ravel_multi_index(
            corner_indices.T, self._region_of_interest_shape, mode="wrap"
        )
        gradients = xp.array(
            (
                aberrations_basis_du[raveled_indices, :],
                aberrations_basis_dv[raveled_indices, :],
            )
        )
        shifts_ang = xp.tensordot(gradients, aberrations_coefs, axes=1).T

        # transpose predicted shifts
        if transpose:
            shifts_ang = xp.flip(shifts_ang, axis=1)

        shifts_px = shifts_ang / xp.array(self._scan_sampling)

        # upsampled stack
        if kde_upsample_factor is not None:
            BF_size = np.array(self._stack_BF_unshifted.shape[-2:])
            pixel_output_shape = np.round(BF_size * kde_upsample_factor).astype("int")

            x = xp.arange(BF_size[0], dtype=xp.float32)
            y = xp.arange(BF_size[1], dtype=xp.float32)
            xa_init, ya_init = xp.meshgrid(x, y, indexing="ij")

            # kernel density output the upsampled BF image
            xa = (xa_init + shifts_px[:, 0, None, None]) * kde_upsample_factor
            ya = (ya_init + shifts_px[:, 1, None, None]) * kde_upsample_factor

            pix_output = self._kernel_density_estimate(
                xa,
                ya,
                self._stack_BF_unshifted,
                pixel_output_shape,
                kde_sigma_px * kde_upsample_factor,
                lanczos_alpha=lanczos_interpolation_order,
                lowpass_filter=kde_lowpass_filter,
                max_batch_size=interpolation_max_batch_size,
            )

            # hack since cropping requires "_kde_upsample_factor"
            old_upsample_factor = getattr(self, "_kde_upsample_factor", None)
            self._kde_upsample_factor = kde_upsample_factor
            cropped_image = asnumpy(
                self._crop_padded_object(pix_output, upsampled=True)
            )
            if old_upsample_factor is not None:
                self._kde_upsample_factor = old_upsample_factor
            else:
                del self._kde_upsample_factor

        # shifted stack
        else:
            kde_upsample_factor = 1
            aligned_stack = xp.zeros_like(self._stack_BF_shifted_initial[0])

            if max_batch_size is None:
                max_batch_size = self._num_bf_images

            for start, end in generate_batches(
                self._num_bf_images, max_batch=max_batch_size
            ):
                shifted_BFs = self._stack_BF_shifted_initial[start:end]

                Gs = xp.fft.fft2(shifted_BFs)

                dx = shifts_px[start:end, 0]
                dy = shifts_px[start:end, 1]

                shift_op = xp.exp(
                    self._qx_shift[None] * dx[:, None, None]
                    + self._qy_shift[None] * dy[:, None, None]
                )
                stack_BF_shifted = xp.real(xp.fft.ifft2(Gs * shift_op))
                aligned_stack += stack_BF_shifted.sum(0)

            cropped_image = asnumpy(
                self._crop_padded_object(aligned_stack, upsampled=False)
            )

        if plot_shifts_and_aligned_bf:
            figsize = kwargs.pop("figsize", (8, 4))
            color = kwargs.pop("color", (1, 0, 0, 1))
            cmap = kwargs.pop("cmap", "magma")

            fig, axs = plt.subplots(1, 2, figsize=figsize)

            self.show_shifts(
                shifts_ang=shifts_ang,
                plot_arrow_freq=plot_arrow_freq,
                scale_arrows=scale_arrows,
                plot_rotated_shifts=False,
                color=color,
                figax=(fig, axs[0]),
            )

            axs[0].set_title("Predicted BF Shifts")

            extent = [
                0,
                self._scan_sampling[1] * cropped_image.shape[1] / kde_upsample_factor,
                self._scan_sampling[0] * cropped_image.shape[0] / kde_upsample_factor,
                0,
            ]

            axs[1].imshow(cropped_image, cmap=cmap, extent=extent, **kwargs)
            axs[1].set_ylabel("x [A]")
            axs[1].set_xlabel("y [A]")
            axs[1].set_title("Predicted Aligned BF Image")

            fig.tight_layout()

        if return_shifts_and_aligned_bf:
            return shifts_ang, cropped_image

    def reconstruct(
        self,
        max_alignment_bin: int = None,
        min_alignment_bin: int = 1,
        num_iter_at_min_bin: int = 2,
        alignment_bin_values: list = None,
        centered_alignment_bins: bool = False,
        cross_correlation_upsample_factor: int = 8,
        regularizer_matrix_size: Tuple[int, int] = (1, 1),
        regularize_shifts: bool = False,
        running_average: bool = True,
        progress_bar: bool = True,
        plot_aligned_bf: bool = True,
        plot_convergence: bool = True,
        reset: bool = None,
        device: str = None,
        clear_fft_cache: bool = None,
        max_batch_size: int = None,
        **kwargs,
    ):
        """
        Iterative Parallax Reconstruction main reconstruction method.

        Parameters
        ----------
        max_alignment_bin: int, optional
            Maximum bin size for bright field alignment
            If None, the bright field disk radius is used
        min_alignment_bin: int, optional
            Minimum bin size for bright field alignment
        num_iter_at_min_bin: int, optional
            Number of iterations to run at the smallest bin size
        alignment_bin_values: list, optional
            If not None, explicitly sets the iteration bin values
        cross_correlation_upsample_factor: int, optional
            DFT upsample factor for subpixel alignment
        regularizer_matrix_size: Tuple[int,int], optional
            Bernstein basis degree used for regularizing shifts
        regularize_shifts: bool, optional
            If True, the cross-correlated shifts are constrained to a spline interpolation
        running_average: bool, optional
            If True, the bright field reference image is updated in a spiral from the origin
        progress_bar: bool, optional
            If True, progress bar is displayed
        plot_aligned_bf: bool, optional
            If True, the aligned bright field image is plotted at each bin level
        plot_convergence: bool, optional
            If True, the convergence error is also plotted
        reset: bool, optional
            If True, the reconstruction is reset
        device: str, optional
            if not none, overwrites self._device to set device preprocess will be perfomed on.
        max_batch_size: int, optional
            Max number of virtual BF images to use at once in computing cross-correlation
        clear_fft_cache: bool, optional
            if true, and device = 'gpu', clears the cached fft plan at the end of function calls

        Returns
        --------
        self: BFReconstruction
            Self to accommodate chaining
        """

        # handle device/storage
        self.set_device(device, clear_fft_cache)

        xp = self._xp
        asnumpy = self._asnumpy

        if reset:
            self.error_iterations = []
            self._recon_BF = self._recon_BF_initial.copy()
            self._stack_BF_shifted = self._stack_BF_shifted_initial.copy()
            self._stack_mask = self._stack_mask_initial.copy()
            self._recon_mask = self._recon_mask_initial.copy()
            self._xy_shifts = self._xy_shifts_initial.copy()

        elif reset is None:
            if hasattr(self, "error_iterations"):
                warnings.warn(
                    (
                        "Continuing reconstruction from previous result. "
                        "Use reset=True for a fresh start."
                    ),
                    UserWarning,
                )
            else:
                self.error_iterations = []

        if not regularize_shifts:
            self._basis = self._kxy
        else:
            kr_max = xp.max(self._kr)
            u = self._kxy[:, 0] * 0.5 / kr_max + 0.5
            v = self._kxy[:, 1] * 0.5 / kr_max + 0.5

            self._basis = xp.zeros(
                (
                    self._num_bf_images,
                    (regularizer_matrix_size[0] + 1) * (regularizer_matrix_size[1] + 1),
                ),
                dtype=xp.float32,
            )
            for ii in np.arange(regularizer_matrix_size[0] + 1):
                Bi = (
                    comb(regularizer_matrix_size[0], ii)
                    * (u**ii)
                    * ((1 - u) ** (regularizer_matrix_size[0] - ii))
                )

                for jj in np.arange(regularizer_matrix_size[1] + 1):
                    Bj = (
                        comb(regularizer_matrix_size[1], jj)
                        * (v**jj)
                        * ((1 - v) ** (regularizer_matrix_size[1] - jj))
                    )

                    ind = ii * (regularizer_matrix_size[1] + 1) + jj
                    self._basis[:, ind] = Bi * Bj

        # Iterative binning for more robust alignment
        diameter_pixels = int(
            xp.maximum(
                xp.max(self._xy_inds[:, 0]) - xp.min(self._xy_inds[:, 0]),
                xp.max(self._xy_inds[:, 1]) - xp.min(self._xy_inds[:, 1]),
            )
            + 1
        )

        if max_alignment_bin is not None:
            max_alignment_bin = np.minimum(diameter_pixels, max_alignment_bin)
        else:
            max_alignment_bin = diameter_pixels

        if alignment_bin_values is not None:
            bin_vals = np.array(alignment_bin_values).clip(1, max_alignment_bin)
        else:
            bin_min = np.ceil(np.log(min_alignment_bin) / np.log(2))
            bin_max = np.ceil(np.log(max_alignment_bin) / np.log(2))
            bin_vals = 2 ** np.arange(bin_min, bin_max)[::-1]

            if num_iter_at_min_bin > 1:
                bin_vals = np.hstack(
                    (bin_vals, np.repeat(bin_vals[-1], num_iter_at_min_bin - 1))
                )

        bin_shift = 0 if centered_alignment_bins else 0.5

        if plot_aligned_bf:
            num_plots = bin_vals.shape[0]
            nrows = int(np.sqrt(num_plots))
            ncols = int(np.ceil(num_plots / nrows))

            if plot_convergence:
                spec = GridSpec(
                    ncols=ncols,
                    nrows=nrows + 1,
                    hspace=0.15,
                    wspace=0.15,
                    height_ratios=[1] * nrows + [1 / 4],
                )

                figsize = kwargs.pop("figsize", (4 * ncols, 4 * nrows + 1))
            else:
                spec = GridSpec(
                    ncols=ncols,
                    nrows=nrows,
                    hspace=0.15,
                    wspace=0.15,
                )

                figsize = kwargs.pop("figsize", (4 * ncols, 4 * nrows))

            fig = plt.figure(figsize=figsize)

        xy_center = (self._xy_inds - xp.median(self._xy_inds, axis=0)).astype("float")

        if max_batch_size is None:
            max_batch_size = self._num_bf_images

        # Loop over all binning values
        for a0 in range(bin_vals.shape[0]):
            G_ref = xp.fft.fft2(self._recon_BF)

            # Segment the virtual images with current binning values
            xy_inds = xp.round(xy_center / bin_vals[a0] + bin_shift).astype("int")
            xy_vals = np.unique(
                asnumpy(xy_inds), axis=0
            )  # axis is not yet supported in cupy
            # Sort by radial order, from center to outer edge
            inds_order = xp.argsort(xp.sum(xy_vals**2, axis=1))

            shifts_update = xp.zeros((self._num_bf_images, 2), dtype=xp.float32)

            for a1 in tqdmnd(
                xy_vals.shape[0],
                desc="Alignment at bin " + str(bin_vals[a0].astype("int")),
                unit=" image subsets",
                disable=not progress_bar,
            ):
                ind_align = inds_order[a1]

                # Generate mean image for alignment
                sub = xp.logical_and(
                    xy_inds[:, 0] == xy_vals[ind_align, 0],
                    xy_inds[:, 1] == xy_vals[ind_align, 1],
                )

                G = xp.fft.fft2(xp.mean(self._stack_BF_shifted[sub], axis=0))

                # Get best fit alignment
                xy_shift = align_images_fourier(
                    G_ref,
                    G,
                    upsample_factor=cross_correlation_upsample_factor,
                    device=self._device,
                )

                dx = (
                    xp.mod(
                        xy_shift[0] + self._stack_BF_shifted.shape[1] / 2,
                        self._stack_BF_shifted.shape[1],
                    )
                    - self._stack_BF_shifted.shape[1] / 2
                )
                dy = (
                    xp.mod(
                        xy_shift[1] + self._stack_BF_shifted.shape[2] / 2,
                        self._stack_BF_shifted.shape[2],
                    )
                    - self._stack_BF_shifted.shape[2] / 2
                )

                # output shifts
                shifts_update[sub, 0] = dx
                shifts_update[sub, 1] = dy

                # update running estimate of reference image
                shift_op = xp.exp(self._qx_shift * dx + self._qy_shift * dy)

                if running_average:
                    G_ref = G_ref * a1 / (a1 + 1) + (G * shift_op) / (a1 + 1)

            # regularize the shifts
            xy_shifts_new = self._xy_shifts + shifts_update
            coefs = xp.linalg.lstsq(self._basis, xy_shifts_new, rcond=None)[0]
            xy_shifts_fit = self._basis @ coefs
            shifts_update = xy_shifts_fit - self._xy_shifts

            # apply shifts
            for start, end in generate_batches(
                self._num_bf_images, max_batch=max_batch_size
            ):
                shifted_BFs = self._stack_BF_shifted[start:end]
                stack_mask = self._stack_mask[start:end]

                Gs = xp.fft.fft2(shifted_BFs)

                dx = shifts_update[start:end, 0]
                dy = shifts_update[start:end, 1]

                shift_op = xp.exp(
                    self._qx_shift[None] * dx[:, None, None]
                    + self._qy_shift[None] * dy[:, None, None]
                )

                stack_BF_shifted = xp.real(xp.fft.ifft2(Gs * shift_op))
                stack_mask = xp.real(xp.fft.ifft2(xp.fft.fft2(stack_mask) * shift_op))

                self._stack_BF_shifted[start:end] = xp.asarray(
                    stack_BF_shifted, dtype=xp.float32
                )
                self._stack_mask[start:end] = xp.asarray(stack_mask, dtype=xp.float32)
                self._xy_shifts[start:end, 0] += dx
                self._xy_shifts[start:end, 1] += dy

                del Gs

            # Center the shifts
            xy_shifts_median = xp.round(xp.median(self._xy_shifts, axis=0)).astype(int)
            self._xy_shifts -= xy_shifts_median[None, :]
            self._stack_BF_shifted = xp.roll(
                self._stack_BF_shifted, -xy_shifts_median, axis=(1, 2)
            )
            self._stack_mask = xp.roll(self._stack_mask, -xy_shifts_median, axis=(1, 2))

            # Generate new estimate
            self._recon_mask = xp.mean(self._stack_mask, axis=0)

            mask_inv = 1 - np.clip(self._recon_mask, 0, 1)
            self._recon_BF = (
                self._stack_mean * mask_inv
                + xp.mean(self._stack_BF_shifted * self._stack_mask, axis=0)
            ) / (self._recon_mask + mask_inv)

            self._recon_error = (
                xp.atleast_1d(
                    xp.sum(
                        xp.abs(self._stack_BF_shifted - self._recon_BF[None])
                        * self._stack_mask
                    )
                )
                / self._mask_sum
                / self._stack_mean
            )

            self.error_iterations.append(float(self._recon_error))

            if plot_aligned_bf:
                row_index, col_index = np.unravel_index(a0, (nrows, ncols))

                ax = fig.add_subplot(spec[row_index, col_index])
                self._visualize_figax(fig, ax, **kwargs)

                ax.set_xticks([])
                ax.set_yticks([])
                ax.set_title(f"Aligned BF at bin {int(bin_vals[a0])}")

        if plot_aligned_bf:
            if plot_convergence:
                ax = fig.add_subplot(spec[-1, :])
                x_range = np.arange(len(self.error_iterations))
                ax.plot(x_range, self.error_iterations)
                ax.set_xticks(x_range)
                ax.set_ylabel("Error")
            spec.tight_layout(fig)

        self.recon_BF = asnumpy(self._recon_BF)

        self.clear_device_mem(self._device, self._clear_fft_cache)

        return self

    def subpixel_alignment(
        self,
        virtual_detector_mask=None,
        kde_upsample_factor=None,
        kde_sigma_px=0.125,
        kde_lowpass_filter=False,
        lanczos_interpolation_order=None,
        integer_pixel_rolling_alignment=False,
        plot_upsampled_BF_comparison: bool = True,
        plot_upsampled_FFT_comparison: bool = False,
        position_correction_num_iter=None,
        position_correction_initial_step_size=1.0,
        position_correction_min_step_size=0.1,
        position_correction_step_size_factor=0.75,
        position_correction_checkerboard_steps=False,
        position_correction_gaussian_filter_sigma=None,
        position_correction_butterworth_q_lowpass=None,
        position_correction_butterworth_q_highpass=None,
        position_correction_butterworth_order=(2, 2),
        plot_position_correction_convergence: bool = True,
        progress_bar: bool = True,
        interpolation_max_batch_size: int = None,
        **kwargs,
    ):
        """
        Upsample and subpixel-align BFs using the measured image shifts.
        Uses kernel density estimation (KDE) to interpolate the upsampled BFs.

        Parameters
        ----------
        virtual_detector_mask: np.ndarray, bool
            Virtual detector mask, as a boolean array the same size as dp_mask
        kde_upsample_factor: int, optional
            Real-space upsampling factor
        kde_sigma_px: float, optional
            KDE gaussian kernel bandwidth in non-upsampled pixels
        kde_lowpass_filter: bool, optional
            If True, the resulting KDE upsampled image is lowpass-filtered using a sinc-function
        lanczos_interpolation_order: int, optional
            If not None, Lanczos interpolation with the specified order is used instead of bilinear
        fourier_upsampling_additional_factor: int, optional
            If not None, Fourier upsampling with integer rolling is used instead of bilinear/Lanczos
        plot_upsampled_BF_comparison: bool, optional
            If True, the pre/post alignment BF images are plotted for comparison
        plot_upsampled_FFT_comparison: bool, optional
            If True, the pre/post alignment BF FFTs are plotted for comparison
        position_correction_num_iter: int, optional
            If not None, parallax positions are corrected iteratively for this many iterations
        position_correction_initial_step_size: float, optional
            Initial position correction step-size in pixels
        position_correction_min_step_size: float, optional
            Minimum position correction step-size in pixels
        position_correction_step_size_factor: float, optional
            Factor to multiply step-size by between iterations
        position_correction_checkerboard_steps: bool, optional
            If True, uses steepest-descent checkerboarding steps, as opposed to gradient direction
        position_correction_gaussian_filter_sigma: tuple(float, float), optional
            Standard deviation of gaussian kernel in A
        position_correction_butterworth_q_lowpass: tuple(float, float), optional
            Cut-off frequency in A^-1 for low-pass butterworth filter
        position_correction_butterworth_q_highpass: tuple(float, float), optional
            Cut-off frequency in A^-1 for high-pass butterworth filter
        position_correction_butterworth_order: tuple(int,int), optional
            Butterworth filter order. Smaller gives a smoother filter
        plot_position_correction_convergence: bool, optional
            If True, position correction convergence is plotted
        progress_bar: bool, optional
            If True, a progress bar is printed with position correction progress
        interpolation_max_batch_size: int, optional
            Max number of pixels to use at once in upsampling (max is #BF * upsampled_pixels)

        """
        xp = self._xp
        asnumpy = self._asnumpy
        gaussian_filter = self._scipy.ndimage.gaussian_filter

        BF_sampling = 1 / asnumpy(self._kr).max() / 2
        DF_sampling = 1 / (
            self._reciprocal_sampling[0] * self._region_of_interest_shape[0]
        )

        self._BF_upsample_limit = self._scan_sampling[0] / BF_sampling
        self._DF_upsample_limit = self._scan_sampling[0] / DF_sampling

        if self._DF_upsample_limit < 1:
            warnings.warn(
                (
                    f"Dark-field upsampling limit of {self._DF_upsample_limit:.2f} "
                    "is less than 1, implying a scan step-size smaller than Nyquist. "
                    "setting to 1."
                ),
                UserWarning,
            )
            self._DF_upsample_limit = 1

        if kde_upsample_factor is None:
            if self._BF_upsample_limit * 3 / 2 > self._DF_upsample_limit:
                kde_upsample_factor = self._DF_upsample_limit

                warnings.warn(
                    (
                        f"Upsampling factor set to {kde_upsample_factor:.2f} (the "
                        "dark-field upsampling limit)."
                    ),
                    UserWarning,
                )

            elif self._BF_upsample_limit * 3 / 2 > 1:
                kde_upsample_factor = self._BF_upsample_limit * 3 / 2

                warnings.warn(
                    (
                        f"Upsampling factor set to {kde_upsample_factor:.2f} (1.5 times the "
                        f"bright-field upsampling limit of {self._BF_upsample_limit:.2f})."
                    ),
                    UserWarning,
                )
            else:
                kde_upsample_factor = np.maximum(self._DF_upsample_limit * 2 / 3, 1)

                warnings.warn(
                    (
                        f"Upsampling factor set to {kde_upsample_factor:.2f} (2/3 times the "
                        f"dark-field upsampling limit of {self._DF_upsample_limit:.2f})."
                    ),
                    UserWarning,
                )

        if kde_upsample_factor < 1:
            raise ValueError("kde_upsample_factor must be larger than 1")

        if kde_upsample_factor > self._DF_upsample_limit:
            warnings.warn(
                (
                    "Requested upsampling factor exceeds "
                    f"dark-field upsampling limit of {self._DF_upsample_limit:.2f}."
                ),
                UserWarning,
            )

        self._kde_upsample_factor = kde_upsample_factor

        # virtual detector
        if virtual_detector_mask is None:
            xy_shifts = self._xy_shifts
            stack_BF_unshifted = self._stack_BF_unshifted
        else:
            virtual_detector_mask = np.asarray(virtual_detector_mask, dtype="bool")
            xy_inds_np = asnumpy(self._xy_inds)
            inds = virtual_detector_mask[xy_inds_np[:, 0], xy_inds_np[:, 1]]

            xy_shifts = self._xy_shifts[inds]
            stack_BF_unshifted = self._stack_BF_unshifted[inds]

        BF_size = np.array(stack_BF_unshifted.shape[-2:])
        pixel_output_shape = np.round(BF_size * self._kde_upsample_factor).astype("int")

        if (
            not integer_pixel_rolling_alignment
            or position_correction_num_iter is not None
        ):
            # shifted coordinates
            x = xp.arange(BF_size[0], dtype=xp.float32)
            y = xp.arange(BF_size[1], dtype=xp.float32)
            xa_init, ya_init = xp.meshgrid(x, y, indexing="ij")

            # kernel density output the upsampled BF image
            xa = (xa_init + xy_shifts[:, 0, None, None]) * self._kde_upsample_factor
            ya = (ya_init + xy_shifts[:, 1, None, None]) * self._kde_upsample_factor

            pix_output = self._kernel_density_estimate(
                xa,
                ya,
                stack_BF_unshifted,
                pixel_output_shape,
                kde_sigma_px * self._kde_upsample_factor,
                lanczos_alpha=lanczos_interpolation_order,
                lowpass_filter=kde_lowpass_filter,
                max_batch_size=interpolation_max_batch_size,
            )
        else:
            upsample_fraction, upsample_int = np.modf(self._kde_upsample_factor)

            if upsample_fraction:
                upsample_nearest = np.round(self._kde_upsample_factor).astype("int")

                warnings.warn(
                    (
                        f"Upsampling factor of {self._kde_upsample_factor} "
                        f"rounded to nearest integer {upsample_nearest}."
                    ),
                    UserWarning,
                )

                self._kde_upsample_factor = upsample_nearest

            pix_output = pixel_rolling_kernel_density_estimate(
                stack_BF_unshifted,
                xy_shifts,
                self._kde_upsample_factor,
                kde_sigma_px * self._kde_upsample_factor,
                xp=xp,
                gaussian_filter=gaussian_filter,
            )

        # Perform probe position correction if needed
        if position_correction_num_iter is not None:
            if integer_pixel_rolling_alignment:
                interpolation_method = (
                    "bilinear" if lanczos_interpolation_order is None else "Lanczos"
                )
                warnings.warn(
                    (
                        "Integer pixel rolling is not compatible with position-correction, "
                        f"{interpolation_method} KDE interpolation will be used instead."
                    ),
                    UserWarning,
                )

            recon_BF_subpixel_aligned_reference = pix_output.copy()

            # init position shift array
            self._probe_dx = xp.zeros_like(xa_init)
            self._probe_dy = xp.zeros_like(xa_init)

            # step size of initial search, cost function
            step = xp.ones_like(xa_init) * position_correction_initial_step_size

            # init scores and stats
            position_correction_stats = np.zeros(position_correction_num_iter + 1)

            scores = (
                xp.mean(
                    xp.abs(
                        self._interpolate_array(
                            pix_output,
                            xa,
                            ya,
                            lanczos_alpha=None,
                            max_batch_size=interpolation_max_batch_size,
                        )
                        - stack_BF_unshifted
                    ),
                    axis=0,
                )
                * self._window_pad
            )

            position_correction_stats[0] = scores.mean()

            # gradient search directions

            if position_correction_checkerboard_steps:
                # checkerboard steps
                dxy = np.array(
                    [
                        [-1.0, 0.0],
                        [1.0, 0.0],
                        [0.0, -1.0],
                        [0.0, 1.0],
                    ]
                )

            else:
                # centered finite-difference directions
                dxy = np.array(
                    [
                        [-0.5, 0.0],
                        [0.5, 0.0],
                        [0.0, -0.5],
                        [0.0, 0.5],
                    ]
                )

            scores_test = xp.zeros(
                (
                    dxy.shape[0],
                    scores.shape[0],
                    scores.shape[1],
                )
            )

            # main loop for position correction
            for a0 in tqdmnd(
                position_correction_num_iter,
                desc="Correcting positions: ",
                unit=" iteration",
                disable=not progress_bar,
            ):
                # Evaluate scores for step directions and magnitudes

                for a1 in range(dxy.shape[0]):
                    xa = (
                        xa_init
                        + self._probe_dx
                        + dxy[a1, 0] * step
                        + xy_shifts[:, 0, None, None]
                    ) * self._kde_upsample_factor

                    ya = (
                        ya_init
                        + self._probe_dy
                        + dxy[a1, 1] * step
                        + xy_shifts[:, 1, None, None]
                    ) * self._kde_upsample_factor

                    scores_test[a1] = xp.mean(
                        xp.abs(
                            self._interpolate_array(
                                pix_output,
                                xa,
                                ya,
                                lanczos_alpha=None,
                                max_batch_size=interpolation_max_batch_size,
                            )
                            - stack_BF_unshifted
                        ),
                        axis=0,
                    )

                if position_correction_checkerboard_steps:
                    # Check where cost function has improved

                    scores_test *= self._window_pad[None]
                    update = np.min(scores_test, axis=0) < scores
                    scores_ind = np.argmin(scores_test, axis=0)

                    for a1 in range(dxy.shape[0]):
                        sub = np.logical_and(update, scores_ind == a1)
                        self._probe_dx[sub] += (
                            dxy[a1, 0] * step[sub] * self._window_pad[sub]
                        )
                        self._probe_dy[sub] += (
                            dxy[a1, 1] * step[sub] * self._window_pad[sub]
                        )

                else:
                    # Check where cost function has improved
                    dx = scores_test[0] - scores_test[1]
                    dy = scores_test[2] - scores_test[3]

                    dr = xp.sqrt(dx**2 + dy**2) / step
                    dx *= self._window_pad / dr
                    dy *= self._window_pad / dr

                    # Fixed-size step
                    xa = (
                        xa_init + self._probe_dx + dx + xy_shifts[:, 0, None, None]
                    ) * self._kde_upsample_factor

                    ya = (
                        ya_init + self._probe_dy + dy + xy_shifts[:, 1, None, None]
                    ) * self._kde_upsample_factor

                    fixed_step_scores = (
                        xp.mean(
                            xp.abs(
                                self._interpolate_array(
                                    pix_output,
                                    xa,
                                    ya,
                                    lanczos_alpha=None,
                                    max_batch_size=interpolation_max_batch_size,
                                )
                                - stack_BF_unshifted
                            ),
                            axis=0,
                        )
                        * self._window_pad
                    )

                    update = fixed_step_scores < scores
                    self._probe_dx[update] += dx[update]
                    self._probe_dy[update] += dy[update]

                # reduce gradient step for sites which did not improve
                step[xp.logical_not(update)] *= position_correction_step_size_factor

                # enforce minimum step size
                step = xp.maximum(step, position_correction_min_step_size)

                # apply regularization if needed
                if position_correction_gaussian_filter_sigma is not None:
                    self._probe_dx = gaussian_filter(
                        self._probe_dx,
                        position_correction_gaussian_filter_sigma[0]
                        / self._scan_sampling[0],
                        # mode="nearest",
                    )
                    self._probe_dy = gaussian_filter(
                        self._probe_dy,
                        position_correction_gaussian_filter_sigma[1]
                        / self._scan_sampling[1],
                        # mode="nearest",
                    )

                if (
                    position_correction_butterworth_q_lowpass is not None
                    or position_correction_butterworth_q_highpass is not None
                ):
                    qx = xp.fft.fftfreq(BF_size[0], self._scan_sampling[0]).astype(
                        xp.float32
                    )
                    qy = xp.fft.fftfreq(BF_size[1], self._scan_sampling[1]).astype(
                        xp.float32
                    )

                    qya, qxa = xp.meshgrid(qy, qx)
                    qra = xp.sqrt(qxa**2 + qya**2)

                    if position_correction_butterworth_q_lowpass:
                        (
                            q_lowpass_x,
                            q_lowpass_y,
                        ) = position_correction_butterworth_q_lowpass
                    else:
                        q_lowpass_x, q_lowpass_y = (None, None)
                    if position_correction_butterworth_q_highpass:
                        (
                            q_highpass_x,
                            q_highpass_y,
                        ) = position_correction_butterworth_q_highpass
                    else:
                        q_highpass_x, q_highpass_y = (None, None)

                    order_x, order_y = position_correction_butterworth_order

                    # dx
                    env = xp.ones_like(qra)
                    if q_highpass_x:
                        env *= 1 - 1 / (1 + (qra / q_highpass_x) ** (2 * order_x))
                    if q_lowpass_x:
                        env *= 1 / (1 + (qra / q_lowpass_x) ** (2 * order_x))

                    probe_dx_mean = xp.mean(self._probe_dx)
                    self._probe_dx -= probe_dx_mean
                    self._probe_dx = xp.real(
                        xp.fft.ifft2(xp.fft.fft2(self._probe_dx) * env)
                    )
                    self._probe_dx += probe_dx_mean

                    # dy
                    env = xp.ones_like(qra)
                    if q_highpass_y:
                        env *= 1 - 1 / (1 + (qra / q_highpass_y) ** (2 * order_y))
                    if q_lowpass_y:
                        env *= 1 / (1 + (qra / q_lowpass_y) ** (2 * order_y))

                    probe_dy_mean = xp.mean(self._probe_dy)
                    self._probe_dy -= probe_dy_mean
                    self._probe_dy = xp.real(
                        xp.fft.ifft2(xp.fft.fft2(self._probe_dy) * env)
                    )
                    self._probe_dy += probe_dy_mean

                # kernel density output the upsampled BF image
                xa = (
                    xa_init + self._probe_dx + xy_shifts[:, 0, None, None]
                ) * self._kde_upsample_factor

                ya = (
                    ya_init + self._probe_dy + xy_shifts[:, 1, None, None]
                ) * self._kde_upsample_factor

                pix_output = self._kernel_density_estimate(
                    xa,
                    ya,
                    stack_BF_unshifted,
                    pixel_output_shape,
                    kde_sigma_px * self._kde_upsample_factor,
                    lanczos_alpha=lanczos_interpolation_order,
                    lowpass_filter=kde_lowpass_filter,
                    max_batch_size=interpolation_max_batch_size,
                )

                # update cost function and stats
                scores = (
                    xp.mean(
                        xp.abs(
                            self._interpolate_array(
                                pix_output,
                                xa,
                                ya,
                                lanczos_alpha=None,
                                max_batch_size=interpolation_max_batch_size,
                            )
                            - stack_BF_unshifted
                        ),
                        axis=0,
                    )
                    * self._window_pad
                )

                position_correction_stats[a0 + 1] = scores.mean()

        else:
            plot_position_correction_convergence = False

        self._recon_BF_subpixel_aligned = pix_output
        self.recon_BF_subpixel_aligned = asnumpy(self._recon_BF_subpixel_aligned)

        if self._device == "gpu":
            xp._default_memory_pool.free_all_blocks()
            xp.clear_memo()

        # plotting
        nrows = np.count_nonzero(
            np.array(
                [
                    plot_upsampled_BF_comparison,
                    plot_upsampled_FFT_comparison,
                    plot_position_correction_convergence,
                ]
            )
        )
        if nrows > 0:
            ncols = 3 if position_correction_num_iter is not None else 2
            height_ratios = (
                [4, 4, 2][-nrows:]
                if plot_position_correction_convergence
                else [4, 4, 2][:nrows]
            )
            spec = GridSpec(
                ncols=ncols, nrows=nrows, height_ratios=height_ratios, hspace=0.15
            )

            figsize = kwargs.pop("figsize", (4 * ncols, sum(height_ratios)))
            cmap = kwargs.pop("cmap", "magma")
            fig = plt.figure(figsize=figsize)

            row_index = 0

            if plot_upsampled_BF_comparison:
                ax1 = fig.add_subplot(spec[row_index, 0])
                ax2 = fig.add_subplot(spec[row_index, 1])

                cropped_object = self._crop_padded_object(self._recon_BF)

                if ncols == 3:
                    ax3 = fig.add_subplot(spec[row_index, 2])

                    cropped_object_reference_aligned = self._crop_padded_object(
                        recon_BF_subpixel_aligned_reference, upsampled=True
                    )
                    cropped_object_aligned = self._crop_padded_object(
                        self._recon_BF_subpixel_aligned, upsampled=True
                    )
                    axs = [ax1, ax2, ax3]

                else:
                    cropped_object_reference_aligned = self._crop_padded_object(
                        self._recon_BF_subpixel_aligned, upsampled=True
                    )
                    axs = [ax1, ax2]

                extent = [
                    0,
                    self._scan_sampling[1] * cropped_object.shape[1],
                    self._scan_sampling[0] * cropped_object.shape[0],
                    0,
                ]

                axs[0].imshow(
                    cropped_object,
                    extent=extent,
                    cmap=cmap,
                    **kwargs,
                )
                axs[0].set_title("Aligned Bright Field")

                axs[1].imshow(
                    cropped_object_reference_aligned,
                    extent=extent,
                    cmap=cmap,
                    **kwargs,
                )
                axs[1].set_title("Upsampled Bright Field")

                if ncols == 3:
                    axs[2].imshow(
                        cropped_object_aligned,
                        extent=extent,
                        cmap=cmap,
                        **kwargs,
                    )
                    axs[2].set_title("Probe-Corrected Bright Field")

                for ax in axs:
                    ax.set_ylabel("x [A]")
                    ax.set_xlabel("y [A]")

                row_index += 1

            if plot_upsampled_FFT_comparison:
                ax1 = fig.add_subplot(spec[row_index, 0])
                ax2 = fig.add_subplot(spec[row_index, 1])

                reciprocal_extent = [
                    -0.5 / (self._scan_sampling[1] / self._kde_upsample_factor),
                    0.5 / (self._scan_sampling[1] / self._kde_upsample_factor),
                    0.5 / (self._scan_sampling[0] / self._kde_upsample_factor),
                    -0.5 / (self._scan_sampling[0] / self._kde_upsample_factor),
                ]

                nx, ny = self._recon_BF_subpixel_aligned.shape
                kx = xp.fft.fftfreq(nx, d=1).astype(xp.float32)
                ky = xp.fft.fftfreq(ny, d=1).astype(xp.float32)
                k = xp.fft.fftshift(xp.sqrt(kx[:, None] ** 2 + ky[None, :] ** 2))

                recon_fft = xp.fft.fftshift(
                    xp.abs(xp.fft.fft2(self._recon_BF)) / np.prod(self._recon_BF.shape)
                )
                sx, sy = recon_fft.shape

                pad_x_post = (nx - sx) // 2
                pad_x_pre = nx - sx - pad_x_post
                pad_y_post = (ny - sy) // 2
                pad_y_pre = ny - sy - pad_y_post

                pad_recon_fft = asnumpy(
                    xp.pad(
                        recon_fft, ((pad_x_pre, pad_x_post), (pad_y_pre, pad_y_post))
                    )
                    * k
                )

                if ncols == 3:
                    ax3 = fig.add_subplot(spec[row_index, 2])
                    upsampled_fft_reference = asnumpy(
                        xp.fft.fftshift(
                            xp.abs(xp.fft.fft2(recon_BF_subpixel_aligned_reference))
                            / (nx * ny)
                        )
                        * k
                    )

                    upsampled_fft = asnumpy(
                        xp.fft.fftshift(
                            xp.abs(xp.fft.fft2(self._recon_BF_subpixel_aligned))
                            / (nx * ny)
                        )
                        * k
                    )
                    axs = [ax1, ax2, ax3]
                else:
                    upsampled_fft_reference = asnumpy(
                        xp.fft.fftshift(
                            xp.abs(xp.fft.fft2(self._recon_BF_subpixel_aligned))
                            / (nx * ny)
                        )
                        * k
                    )
                    axs = [ax1, ax2]

                _, vmin, vmax = return_scaled_histogram_ordering(
                    upsampled_fft_reference
                )

                axs[0].imshow(
                    pad_recon_fft,
                    extent=reciprocal_extent,
                    vmin=vmin,
                    vmax=vmax,
                    cmap="gray",
                    **kwargs,
                )
                axs[0].set_title("Aligned Bright Field FFT")

                axs[1].imshow(
                    upsampled_fft_reference,
                    extent=reciprocal_extent,
                    vmin=vmin,
                    vmax=vmax,
                    cmap="gray",
                    **kwargs,
                )
                axs[1].set_title("Upsampled Bright Field FFT")

                if ncols == 3:
                    axs[2].imshow(
                        upsampled_fft,
                        extent=reciprocal_extent,
                        vmin=vmin,
                        vmax=vmax,
                        cmap="gray",
                        **kwargs,
                    )
                    axs[2].set_title("Probe-Corrected Bright Field FFT")

                for ax in axs:
                    ax.set_ylabel(r"$k_x$ [$A^{-1}$]")
                    ax.set_xlabel(r"$k_y$ [$A^{-1}$]")

                row_index += 1

            if plot_position_correction_convergence:
                axs = fig.add_subplot(spec[row_index, :])

                kwargs.pop("vmin", None)
                kwargs.pop("vmax", None)
                color = kwargs.pop("color", (1, 0, 0))

                axs.semilogy(
                    np.arange(position_correction_num_iter + 1),
                    position_correction_stats / position_correction_stats[0],
                    color=color,
                    **kwargs,
                )
                axs.set_xlabel("Iteration number")
                axs.set_ylabel("NMSE")
                axs.yaxis.set_major_formatter(PercentFormatter(1.0, decimals=0))
                axs.yaxis.set_minor_formatter(PercentFormatter(1.0, decimals=0))

            spec.tight_layout(fig)

        self.clear_device_mem(self._device, self._clear_fft_cache)

        return self

    def _interpolate_array(
        self,
        image,
        xa,
        ya,
        lanczos_alpha,
        max_batch_size=None,
    ):
        """ """

        xp = self._xp

        if lanczos_alpha is not None:
            return lanczos_interpolate_array(
                image, xa, ya, lanczos_alpha, xp=xp, max_batch_size=max_batch_size
            )
        else:
            return bilinearly_interpolate_array(
                image,
                xa,
                ya,
                xp=xp,
                max_batch_size=max_batch_size,
            )

    def _kernel_density_estimate(
        self,
        xa,
        ya,
        intensities,
        output_shape,
        kde_sigma,
        lanczos_alpha=None,
        lowpass_filter=False,
        max_batch_size=None,
    ):
        """ """

        xp = self._xp
        gaussian_filter = self._scipy.ndimage.gaussian_filter

        if lanczos_alpha is not None:
            return lanczos_kernel_density_estimate(
                xa,
                ya,
                intensities,
                output_shape,
                kde_sigma,
                lanczos_alpha,
                lowpass_filter=lowpass_filter,
                xp=xp,
                gaussian_filter=gaussian_filter,
                max_batch_size=max_batch_size,
            )
        else:
            return bilinear_kernel_density_estimate(
                xa,
                ya,
                intensities,
                output_shape,
                kde_sigma,
                lowpass_filter=lowpass_filter,
                xp=xp,
                gaussian_filter=gaussian_filter,
                max_batch_size=max_batch_size,
            )

    def _aberration_fit_polar_decomposition(
        self,
        xy_shifts,
        scan_sampling,
        probe_angles,
        force_transpose: bool = False,
        force_rotation_angle_deg: float = None,
    ):
        """ """

        xp = self._xp
        asnumpy = self._asnumpy

        # Numpy arrays
        shifts = asnumpy(xy_shifts)
        angles = asnumpy(probe_angles)
        sampling = asnumpy(scan_sampling)

        if force_transpose:
            shifts = np.flip(shifts, axis=1)

        shifts_Ang = shifts * sampling

        # Solve affine transformation
        m = np.linalg.lstsq(angles, shifts_Ang, rcond=None)[0]

        if force_rotation_angle_deg is None:
            m_rotation, m_aberration = polar(m, side="right")

            if force_transpose:
                m_rotation = m_rotation.T

            # Convert into rotation and aberration coefficients
            rotation_rad = -1 * np.arctan2(m_rotation[1, 0], m_rotation[0, 0])
            if 2 * np.abs(np.mod(rotation_rad + np.pi, 2 * np.pi) - np.pi) > np.pi:
                rotation_rad = np.mod(rotation_rad, 2 * np.pi) - np.pi
                m_aberration *= -1.0
        else:
            rotation_rad = np.deg2rad(force_rotation_angle_deg)
            c, s = np.cos(rotation_rad), np.sin(rotation_rad)

            m_rotation = np.array([[c, -s], [s, c]])
            if force_transpose:
                m_rotation = m_rotation.T

            m_aberration = m_rotation @ m

        aberrations_C1 = (m_aberration[0, 0] + m_aberration[1, 1]) / 2

        if force_transpose:
            aberrations_C12a = -(m_aberration[0, 0] - m_aberration[1, 1]) / 2
            aberrations_C12b = (m_aberration[1, 0] + m_aberration[0, 1]) / 2
        else:
            aberrations_C12a = (m_aberration[0, 0] - m_aberration[1, 1]) / 2
            aberrations_C12b = (m_aberration[1, 0] + m_aberration[0, 1]) / 2

        return (
            xp.asarray(shifts_Ang),
            rotation_rad,
            aberrations_C1,
            aberrations_C12a,
            aberrations_C12b,
        )

    def _aberration_fit_deltas_and_increment(
        self,
        measured_shifts,
        fitted_shifts,
        gradients,
        aberrations_coefs,
        indices,
    ):
        """ """
        xp = self._xp
        asnumpy = self._asnumpy

        delta_shifts = (measured_shifts - fitted_shifts).T.ravel()
        coefs = xp.linalg.lstsq(gradients, delta_shifts, rcond=None)[0]
        deltas = xp.tensordot(gradients, coefs, axes=1).reshape((2, -1)).T

        aberrations_coefs[indices] += asnumpy(coefs)
        fitted_shifts += deltas

        return aberrations_coefs, fitted_shifts

    def aberration_fit(
        self,
        max_radial_order: int = 3,
        max_angular_order: int = 4,
        min_radial_order: int = 2,
        min_angular_order: int = 0,
        aberrations_mn: list = None,
        initialize_fit_with_polar_decomposition: bool = True,
        fit_method="recursive",
        force_transpose: bool = False,
        force_rotation_angle_deg: float = None,
        plot_CTF_comparison: bool = False,
        plot_BF_shifts_comparison: bool = False,
        **kwargs,
    ):
        """
        Fit aberrations to the measured image shifts.

        Parameters
        ----------
        max_radial_order: int, optional
            Max radial order for fitting of aberrations.
        max_angular_order: int, optional
            Max angular order for fitting of aberrations.
        min_radial_order: int, optional
            Min radial order for fitting of aberrations.
        min_angular_order: int, optional
            Min angular order for fitting of aberrations.
        aberrations_mn: list, optional
            If not None, sets aberrations mn explicitly.
        initialize_fit_with_polar_decomposition: bool, optional
            If True (default), the defocus/stig estimates arising from the polar decomposition
            are subtracted before the first aberrations order fit, and thus refined.
        fit_method: str, optional
            Order in which to fit aberration coefficients. One of:
            'global': all orders are fitted at-once.
              I.e. [[C1,C12a,C12b,C21a,C21b,C23a,C23b, ...]]
            'recursive': fit happens recursively in increasing order of radial-aberrations. (Default)
              I.e. [[C1,C12a,C12b],[C1,C12a,C12b,C21a, C21b, C23a, C23b], ...]
            'recursive-exclusive': same as 'recursive' but previous orders are not refined further.
              I.e. [[C1,C12a,C12b],[C21a, C21b, C23a, C23b], ...]
        force_transpose: bool, optional
            If True, flips the measured x and y shifts.
        force_rotation_deg: float, optional
            If not None, sets the rotation angle to value in degrees.
        plot_CTF_comparison: bool, optional
            If True, the fitted CTF is plotted against the reconstructed frequencies.
        plot_BF_shifts_comparison: bool, optional
            If True, the measured vs fitted BF shifts are plotted.
        """
        xp = self._xp
        asnumpy = self._asnumpy

        # Initial estimate
        shifts_Ang, rotation_rad, aberrations_C1, aberrations_C12a, aberrations_C12b = (
            self._aberration_fit_polar_decomposition(
                self._xy_shifts,
                self._scan_sampling,
                self._probe_angles,
                force_transpose=force_transpose,
                force_rotation_angle_deg=force_rotation_angle_deg,
            )
        )

        self.aberrations_C1 = aberrations_C1
        self.aberrations_C12a = aberrations_C12a
        self.aberrations_C12b = aberrations_C12b
        self.rotation_Q_to_R_rads = rotation_rad
        self.transpose = force_transpose

        # Aberration coefs

        if min_radial_order < 2 or max_radial_order < min_radial_order:
            raise ValueError()

        if min_angular_order < 0 or max_angular_order < min_angular_order:
            raise ValueError()

        if aberrations_mn is None:
            mn = []

            for m in range(min_radial_order - 1, max_radial_order):
                n_max = np.minimum(max_angular_order, m + 1)
                for n in range(min_angular_order, n_max + 1):
                    if (m + n) % 2:
                        mn.append([m, n, 0])
                        if n > 0:
                            mn.append([m, n, 1])
        else:
            mn = aberrations_mn

        self._aberrations_mn = np.array(mn)
        sub = self._aberrations_mn[:, 1] > 0
        self._aberrations_mn[sub, :] = self._aberrations_mn[sub, :][
            np.argsort(self._aberrations_mn[sub, 0]), :
        ]
        self._aberrations_mn[~sub, :] = self._aberrations_mn[~sub, :][
            np.argsort(self._aberrations_mn[~sub, 0]), :
        ]
        self._aberrations_num = self._aberrations_mn.shape[0]
        self._aberrations_coefs = np.zeros(self._aberrations_num)

        # Basis functions
        sampling = 1 / (
            np.array(self._reciprocal_sampling) * self._region_of_interest_shape
        )
        (
            self._aberrations_basis,
            self._aberrations_basis_du,
            self._aberrations_basis_dv,
        ) = calculate_aberration_gradient_basis(
            self._aberrations_mn,
            sampling,
            self._region_of_interest_shape,
            self._wavelength,
            rotation_angle=rotation_rad,
            xp=xp,
        )

        corner_indices = self._xy_inds - xp.asarray(self._region_of_interest_shape // 2)
        raveled_indices = np.ravel_multi_index(
            corner_indices.T, self._region_of_interest_shape, mode="wrap"
        )

        # CTF function
        def calculate_CTF(alpha_shape, *coefs):
            chi = xp.zeros_like(self._aberrations_basis[:, 0])
            for a0 in range(len(coefs)):
                chi += coefs[a0] * self._aberrations_basis[:, a0]
            return xp.reshape(chi, alpha_shape)

        # Initialization
        if initialize_fit_with_polar_decomposition:
            aberrations_mn_list = self._aberrations_mn.tolist()
            initialization_inds = []
            if [1, 0, 0] in aberrations_mn_list:
                ind_C1 = aberrations_mn_list.index([1, 0, 0])
                self._aberrations_coefs[ind_C1] = aberrations_C1
                initialization_inds.append(ind_C1)

            if [1, 2, 0] in aberrations_mn_list:
                ind_C12a = aberrations_mn_list.index([1, 2, 0])
                ind_C12b = aberrations_mn_list.index([1, 2, 1])
                self._aberrations_coefs[ind_C12a] = aberrations_C12a
                self._aberrations_coefs[ind_C12b] = aberrations_C12b
                initialization_inds.append(ind_C12a)
                initialization_inds.append(ind_C12b)

            initialization_inds = np.array(initialization_inds)
            gradients = xp.array(
                (
                    self._aberrations_basis_du[
                        raveled_indices[:, None], initialization_inds[None, :]
                    ],
                    self._aberrations_basis_dv[
                        raveled_indices[:, None], initialization_inds[None, :]
                    ],
                )
            )

            aberrations_coefs = xp.asarray(
                self._aberrations_coefs[initialization_inds], dtype=xp.float32
            )
            fitted_shifts_Ang = xp.tensordot(gradients, aberrations_coefs, axes=1).T
        else:
            fitted_shifts_Ang = xp.zeros_like(shifts_Ang)

        # Incremental fitting
        chunks = np.unique(self._aberrations_mn[:, 0], return_index=True)[1][1:]
        split_order = np.split(np.arange(self._aberrations_num), chunks)

        if fit_method == "recursive-exclusive":
            self._aberrations_split_order = split_order
        elif fit_method == "recursive":
            self._aberrations_split_order = [
                np.concatenate(split_order[:n]) for n in range(1, len(split_order) + 1)
            ]
        elif fit_method == "global":
            self._aberrations_split_order = [np.concatenate(split_order)]
        else:
            raise ValueError()

        for indices in self._aberrations_split_order:
            gradients = xp.vstack(
                (
                    self._aberrations_basis_du[
                        raveled_indices[:, None], indices[None, :]
                    ],
                    self._aberrations_basis_dv[
                        raveled_indices[:, None], indices[None, :]
                    ],
                )
            )

            self._aberrations_coefs, fitted_shifts_Ang = (
                self._aberration_fit_deltas_and_increment(
                    shifts_Ang,
                    fitted_shifts_Ang,
                    gradients,
                    self._aberrations_coefs,
                    indices,
                )
            )

        if force_transpose:
            aberrations_to_flip = (self._aberrations_mn[:, 1] > 0) & (
                self._aberrations_mn[:, 2] == 0
            )
            self._aberrations_coefs[aberrations_to_flip] *= -1

        # format aberrations
        dict_cartesian = {
            tuple(self._aberrations_mn[a0]): self._aberrations_coefs[a0]
            for a0 in range(self._aberrations_num)
        }
        dict_polar = {}
        unique_aberrations = np.unique(self._aberrations_mn[:, :2], axis=0)
        for aberration_order in unique_aberrations:
            m, n = aberration_order
            modulus_name = "C" + str(m) + str(n)

            if n != 0:
                value_a = dict_cartesian[(m, n, 0)]
                value_b = dict_cartesian[(m, n, 1)]
                dict_polar[modulus_name] = np.sqrt(value_a**2 + value_b**2)

                argument_name = "phi" + str(m) + str(n)
                dict_polar[argument_name] = np.arctan2(value_b, value_a) / n
            else:
                dict_polar[modulus_name] = dict_cartesian[(m, n, 0)]

        dict_cartesian = polar_aberrations_to_cartesian(dict_polar)
        self.aberrations_dict_cartesian = dict_cartesian
        self.aberrations_dict_polar = dict_polar

        # Plot the measured/fitted shifts comparison
        nrows = np.count_nonzero(
            np.array(
                [
                    plot_BF_shifts_comparison,
                    plot_CTF_comparison,
                ]
            )
        )

        if nrows > 0:
            spec = GridSpec(ncols=2, nrows=nrows)

            figsize = kwargs.pop("figsize", (8, 4 * nrows))
            fig = plt.figure(figsize=figsize)

            row_index = 0

            if plot_CTF_comparison:
                if hasattr(self, "_kde_upsample_factor"):
                    im_FFT = xp.abs(xp.fft.fft2(self._recon_BF_subpixel_aligned))
                    sx = self._scan_sampling[0] / self._kde_upsample_factor
                    sy = self._scan_sampling[1] / self._kde_upsample_factor

                    reciprocal_extent = [
                        -0.5 / (self._scan_sampling[1] / self._kde_upsample_factor),
                        0.5 / (self._scan_sampling[1] / self._kde_upsample_factor),
                        0.5 / (self._scan_sampling[0] / self._kde_upsample_factor),
                        -0.5 / (self._scan_sampling[0] / self._kde_upsample_factor),
                    ]

                else:
                    im_FFT = xp.abs(xp.fft.fft2(self._recon_BF))
                    sx = self._scan_sampling[0]
                    sy = self._scan_sampling[1]

                    reciprocal_extent = [
                        -0.5 / self._scan_sampling[1],
                        0.5 / self._scan_sampling[1],
                        0.5 / self._scan_sampling[0],
                        -0.5 / self._scan_sampling[0],
                    ]

                # FFT coordinates
                qx = xp.fft.fftfreq(im_FFT.shape[0], sx).astype(xp.float32)
                qy = xp.fft.fftfreq(im_FFT.shape[1], sy).astype(xp.float32)
                qr2 = qx[:, None] ** 2 + qy[None, :] ** 2

                alpha_FFT = xp.sqrt(qr2) * self._wavelength
                theta_FFT = xp.arctan2(qy[None, :], qx[:, None])

                # Aberration basis

                chi_FFT = xp.zeros(alpha_FFT.shape)
                for a0 in range(self._aberrations_num):
                    m, n, a = self._aberrations_mn[a0]
                    coeff = self._aberrations_coefs[a0]
                    if n == 0:
                        # Radially symmetric basis
                        chi_FFT += (alpha_FFT ** (m + 1) / (m + 1)) * coeff

                    elif a == 0:
                        # cos coef
                        chi_FFT += (
                            alpha_FFT ** (m + 1) * xp.cos(n * theta_FFT) / (m + 1)
                        ) * coeff
                    else:
                        # sin coef
                        chi_FFT += (
                            alpha_FFT ** (m + 1) * xp.sin(n * theta_FFT) / (m + 1)
                        ) * coeff

                # global scaling
                chi_FFT *= 2 * np.pi / self._wavelength
                plot_mask = qr2 > np.pi**2 / 4 / np.abs(aberrations_C1)
                angular_mask = np.cos(8.0 * theta_FFT) ** 2 < 0.25

                # Generate FFT plotting image
                im_scale = np.fft.fftshift(asnumpy(im_FFT))
                im_scale, vmin, vmax = return_scaled_histogram_ordering(
                    im_scale, normalize=True
                )
                im_plot = np.tile(im_scale[:, :, None], (1, 1, 3))

<<<<<<< HEAD
                # Add CTF zero crossings
                im_CTF_plot = xp.abs(xp.sin(chi_FFT))

                chi_FFT[xp.abs(chi_FFT) > 12.5 * np.pi] = np.pi / 2
                chi_FFT = xp.abs(xp.sin(chi_FFT)) < 0.15
                chi_FFT[xp.logical_not(plot_mask)] = 0

                chi_FFT = np.fft.fftshift(asnumpy(chi_FFT * angular_mask))
                im_plot[:, :, 0] += chi_FFT
                im_plot[:, :, 1] -= chi_FFT
                im_plot[:, :, 2] -= chi_FFT
                im_plot = np.clip(im_plot, 0, 1)

                ax1 = fig.add_subplot(spec[row_index, 0])
                ax2 = fig.add_subplot(spec[row_index, 1])

                ax1.imshow(im_plot, vmin=vmin, vmax=vmax, extent=reciprocal_extent)
                ax2.imshow(
                    np.fft.fftshift(asnumpy(im_CTF_plot)),
                    cmap="gray",
                    extent=reciprocal_extent,
=======
            # Plot the measured/fitted shifts comparison
            if plot_BF_shifts_comparison:
                fitted_shifts = (
                    xp.tensordot(gradients, xp.array(self._aberrations_coefs), axes=1)
                    .reshape((2, -1))
                    .T
>>>>>>> 966a41c7
                )

                for ax in (ax1, ax2):
                    ax.set_ylabel(r"$k_x$ [$A^{-1}$]")
                    ax.set_xlabel(r"$k_y$ [$A^{-1}$]")

                ax1.set_title("Aligned Bright Field FFT")
                ax2.set_title("Fitted CTF ")
                row_index += 1

            if plot_BF_shifts_comparison:

                scale_arrows = kwargs.pop("scale_arrows", 1)
                plot_arrow_freq = kwargs.pop("plot_arrow_freq", 1)

                ax1 = fig.add_subplot(spec[row_index, 0])
                ax2 = fig.add_subplot(spec[row_index, 1])

                self.show_shifts(
                    shifts_ang=shifts_Ang,
                    plot_rotated_shifts=False,
                    plot_arrow_freq=plot_arrow_freq,
                    scale_arrows=scale_arrows,
                    color=(1, 0, 0),
                    figax=(fig, ax1),
                )

                self.show_shifts(
                    shifts_ang=fitted_shifts_Ang,
                    plot_rotated_shifts=False,
                    plot_arrow_freq=plot_arrow_freq,
                    scale_arrows=scale_arrows,
                    color=(0, 0, 1),
                    figax=(fig, ax2),
                )
                ax2.set_title("Fitted BF Shifts")
                row_index += 1

            spec.tight_layout(fig)

        # Print results
        if self._verbose:
            heading = "Initial aberration coefficients"
            print(f"{heading:^50}")
            print("-" * 50)
            print("  rotation   transpose    C1      stig  stig angle")
            print("   [deg]       ---       [Ang]   [Ang]     [deg]  ")
            print("----------   -------   -------   -----   ---------")

            angle = f"{np.round(np.rad2deg(rotation_rad),decimals=1):^10}"
            transpose = f"{str(force_transpose):^7}"
            C1 = np.round(aberrations_C1).astype("int")
            C1 = f"{C1:^7}"
            stig = np.round(
                np.sqrt(aberrations_C12a**2 + aberrations_C12b**2)
            ).astype("int")
            stig = f"{stig:^5}"
            stig_angle = np.round(
                np.rad2deg(np.arctan2(aberrations_C12b, aberrations_C12a) / 2),
                decimals=1,
            )
            stig_angle = f"{stig_angle:^9}"
            print("   ".join([angle, transpose, C1, stig, stig_angle]))

            print()
            heading = "Refined aberration coefficients"
            print(f"{heading:^50}")
            print("-" * 50)
            print("aberration    radial   angular   angle   magnitude")
            print("   name       order     order    [deg]     [Ang]  ")
            print("----------   -------   -------   -----   ---------")

            for mn in np.unique(self._aberrations_mn[:, :2], axis=0):
                m, n = mn
                name = _aberration_names.get((m, n), "---")
                mag = dict_polar.get(f"C{m}{n}", "---")
                angle = dict_polar.get(f"phi{m}{n}", "---")
                if angle != "---":
                    angle = np.round(np.rad2deg(angle), decimals=1)
                if mag != "---":
                    mag = np.round(mag).astype("int")

                name = f"{name:^10}"
                radial_order = f"{m+1:^7}"
                angular_order = f"{n:^7}"
                angle = f"{angle:^5}"
                mag = f"{mag:^9}"
                print("   ".join([name, radial_order, angular_order, angle, mag]))

        self.clear_device_mem(self._device, self._clear_fft_cache)

        return self

    def _calculate_CTF(self, alpha_shape, sampling, aberrations_mn, coefs):
        xp = self._xp

        # FFT coordinates
        sx, sy = sampling
        nx, ny = alpha_shape
        qx = xp.fft.fftfreq(nx, sx).astype(xp.float32)
        qy = xp.fft.fftfreq(ny, sy).astype(xp.float32)
        qr2 = qx[:, None] ** 2 + qy[None, :] ** 2

        alpha = xp.sqrt(qr2) * self._wavelength
        theta = xp.arctan2(qy[None, :], qx[:, None])

        chi = xp.zeros(alpha_shape, dtype=xp.float32)
        aberrations_num = len(aberrations_mn)

        for a0 in range(aberrations_num):
            m, n, a = aberrations_mn[a0]
            coef = coefs[a0]
            if n == 0:
                # Radially symmetric basis
                chi += (alpha ** (m + 1) / (m + 1)) * coef

            elif a == 0:
                # cos coef
                chi += (alpha ** (m + 1) * xp.cos(n * theta) / (m + 1)) * coef
            else:
                # sin coef
                chi += (alpha ** (m + 1) * xp.sin(n * theta) / (m + 1)) * coef

        # global scaling
        chi *= 2 * np.pi / self._wavelength

        return chi

    def aberration_correct(
        self,
        use_CTF_fit=None,
        plot_corrected_phase: bool = True,
        q_lowpass: float = None,
        q_highpass: float = None,
        butterworth_order: int = 2,
        upsampled: bool = True,
        **kwargs,
    ):
        """
        CTF correction of the phase image using the measured defocus aberration.

        Parameters
        ----------
        use_FFT_fit: bool
            Use the CTF fitted to the zero crossings of the FFT.
            Default is True
        plot_corrected_phase: bool, optional
            If True, the CTF-corrected phase is plotted
        q_lowpass: float
            Cut-off frequency in A^-1 for low-pass butterworth filter
        butterworth_order: float
            Butterworth filter order. Smaller gives a smoother filter
        """

        xp = self._xp
        asnumpy = self._asnumpy

        if not hasattr(self, "aberrations_C1"):
            raise ValueError(
                (
                    "CTF correction is meant to be ran after alignment and aberration fitting. "
                    "Please run the `reconstruct()` and `aberration_fit()` functions first."
                )
            )

        if upsampled and hasattr(self, "_kde_upsample_factor"):
            im = self._recon_BF_subpixel_aligned
            sx = self._scan_sampling[0] / self._kde_upsample_factor
            sy = self._scan_sampling[1] / self._kde_upsample_factor
        else:
            upsampled = False
            im = self._recon_BF
            sx = self._scan_sampling[0]
            sy = self._scan_sampling[1]

        # Fourier coordinates
        kx = xp.fft.fftfreq(im.shape[0], sx).astype(xp.float32)
        ky = xp.fft.fftfreq(im.shape[1], sy).astype(xp.float32)
        kra2 = (kx[:, None]) ** 2 + (ky[None, :]) ** 2

        if use_CTF_fit is None:
            if hasattr(self, "_aberrations_surface_shape"):
                use_CTF_fit = True

        if use_CTF_fit:
            # note m+1 is radial order
            even_radial_orders = (self._aberrations_mn[:, 0] % 2) == 1
            odd_radial_orders = (self._aberrations_mn[:, 0] % 2) == 0

            odd_mn = self._aberrations_mn[odd_radial_orders]
            odd_coefs = self._aberrations_coefs[odd_radial_orders]
            chi_odd = self._calculate_CTF(im.shape, (sx, sy), odd_mn, odd_coefs)

            even_mn = self._aberrations_mn[even_radial_orders]
            even_coefs = self._aberrations_coefs[even_radial_orders]
            chi_even = self._calculate_CTF(im.shape, (sx, sy), even_mn, even_coefs)

            if not chi_even.any():  # check if all zeros
                chi_even = xp.ones_like(chi_even)

        else:
            chi_even = (xp.pi * self._wavelength * self.aberrations_C1) * kra2
            chi_odd = xp.zeros_like(chi_even)

        CTF_corr = xp.sign(xp.sin(chi_even)) * xp.exp(-1j * chi_odd)
        CTF_corr[0, 0] = 0

        # apply correction to mean reconstructed BF image
        im_fft_corr = xp.fft.fft2(im) * CTF_corr

        # if needed, add low pass filter output image
        if q_lowpass is not None:
            im_fft_corr /= 1 + (xp.sqrt(kra2) / q_lowpass) ** (2 * butterworth_order)

        # Output phase image
        self._recon_phase_corrected = xp.real(xp.fft.ifft2(im_fft_corr))
        self.recon_phase_corrected = asnumpy(self._recon_phase_corrected)

        # plotting
        if plot_corrected_phase:
            figsize = kwargs.pop("figsize", (6, 6))
            cmap = kwargs.pop("cmap", "magma")

            fig, ax = plt.subplots(figsize=figsize)

            cropped_object = self._crop_padded_object(
                self._recon_phase_corrected, upsampled=upsampled
            )

            extent = [
                0,
                sy * cropped_object.shape[1],
                sx * cropped_object.shape[0],
                0,
            ]

            ax.imshow(
                cropped_object,
                extent=extent,
                cmap=cmap,
                **kwargs,
            )

            ax.set_ylabel("x [A]")
            ax.set_xlabel("y [A]")
            ax.set_title("Parallax-Corrected Phase Image")

        self.clear_device_mem(self._device, self._clear_fft_cache)
        return self

    def depth_section(
        self,
        depth_angstroms=None,
        use_CTF_fit=True,
        plot_depth_sections=True,
        k_info_limit: float = None,
        k_info_power: float = 1.0,
        progress_bar=True,
        **kwargs,
    ):
        """
        CTF correction of the BF image using the measured defocus aberration.

        Parameters
        ----------
        depth_angstroms: np.array
            Specify the depths
        k_info_limit: float, optional
            maximum allowed frequency in butterworth filter
        k_info_power: float, optional
            power of butterworth filter


        Returns
        -------
        stack_depth: np.array
            stack of phase images at different depths with shape [depth Nx Ny]

        """

        xp = self._xp
        asnumpy = self._asnumpy

        if not hasattr(self, "aberrations_C1"):
            raise ValueError(
                (
                    "Depth sectioning is meant to be ran after alignment and aberration fitting. "
                    "Please run the `reconstruct()` and `aberration_fit()` functions first."
                )
            )

        if depth_angstroms is None:
            depth_angstroms = np.linspace(-256, 256, 33)
        depth_angstroms = xp.atleast_1d(depth_angstroms)

        # Fourier coordinates
        sx, sy = self._scan_sampling
        nx, ny = self._recon_BF.shape
        kx = xp.fft.fftfreq(nx, sx).astype(xp.float32)
        ky = xp.fft.fftfreq(ny, sy).astype(xp.float32)
        kra2 = (kx[:, None]) ** 2 + (ky[None, :]) ** 2

        if use_CTF_fit:
            sin_chi = xp.sin(
                self._calculate_CTF((nx, ny), (sx, sy), *self._aberrations_coefs)
            )
        else:
            sin_chi = xp.sin((xp.pi * self._wavelength * self.aberrations_C1) * kra2)

        CTF_corr = xp.sign(sin_chi)
        CTF_corr[0, 0] = 0

        # init
        stack_depth = xp.zeros(
            (depth_angstroms.shape[0], self._recon_BF.shape[0], self._recon_BF.shape[1])
        )

        # plotting
        if plot_depth_sections:
            num_plots = depth_angstroms.shape[0]
            nrows = int(np.sqrt(num_plots))
            ncols = int(np.ceil(num_plots / nrows))

            spec = GridSpec(
                ncols=ncols,
                nrows=nrows,
                hspace=0.15,
                wspace=0.15,
            )

            figsize = kwargs.pop("figsize", (4 * ncols, 4 * nrows))
            cmap = kwargs.pop("cmap", "magma")

            fig = plt.figure(figsize=figsize)

        # main loop
        for a0 in tqdmnd(
            depth_angstroms.shape[0],
            desc="Depth sectioning ",
            unit="plane",
            disable=not progress_bar,
        ):
            dz = depth_angstroms[a0]

            # Parallax
            im_depth = xp.zeros_like(self._recon_BF, dtype=xp.complex64)
            dx = -self._probe_angles[:, 0] * dz / self._scan_sampling[0]
            dy = -self._probe_angles[:, 1] * dz / self._scan_sampling[1]
            shift_op = xp.exp(
                self._qx_shift[None] * dx[:, None, None]
                + self._qy_shift[None] * dy[:, None, None]
            )
            im_depth = xp.fft.fft2(self._stack_BF_shifted) * shift_op * CTF_corr

            if k_info_limit is not None:
                im_depth /= 1 + (kra2**k_info_power) / (
                    (k_info_limit) ** (2 * k_info_power)
                )

            stack_depth[a0] = xp.real(xp.fft.ifft2(im_depth)).mean(0)

            if plot_depth_sections:
                row_index, col_index = np.unravel_index(a0, (nrows, ncols))
                ax = fig.add_subplot(spec[row_index, col_index])

                cropped_object = self._crop_padded_object(asnumpy(stack_depth[a0]))

                extent = [
                    0,
                    self._scan_sampling[1] * cropped_object.shape[1],
                    self._scan_sampling[0] * cropped_object.shape[0],
                    0,
                ]

                ax.imshow(
                    cropped_object,
                    extent=extent,
                    cmap=cmap,
                    **kwargs,
                )

                ax.set_xticks([])
                ax.set_yticks([])
                ax.set_title(f"Depth section: {dz} A")

        self.clear_device_mem(self._device, self._clear_fft_cache)
        return stack_depth

    def _crop_padded_object(
        self,
        padded_object: np.ndarray,
        remaining_padding: int = 0,
        upsampled: bool = False,
    ):
        """
        Utility function to crop padded object

        Parameters
        ----------
        padded_object: np.ndarray
            Padded object to be cropped
        remaining_padding: int, optional
            Padding to leave uncropped

        Returns
        -------
        cropped_object: np.ndarray
            Cropped object

        """

        asnumpy = self._asnumpy

        if upsampled:
            pad_x = np.round(
                self._object_padding_px[0] * self._kde_upsample_factor
            ).astype("int")
            pad_x_left = np.round(
                self._object_padding_px[0] / 2 * self._kde_upsample_factor
            ).astype("int")
            pad_x_right = pad_x_left - pad_x

            pad_y = np.round(
                self._object_padding_px[1] * self._kde_upsample_factor
            ).astype("int")
            pad_y_left = np.round(
                self._object_padding_px[1] / 2 * self._kde_upsample_factor
            ).astype("int")
            pad_y_right = pad_y_left - pad_y

        else:
            pad_x_left = self._object_padding_px[0] // 2
            pad_x_right = pad_x_left - self._object_padding_px[0]
            pad_y_left = self._object_padding_px[1] // 2
            pad_y_right = pad_y_left - self._object_padding_px[1]

        pad_x_left -= remaining_padding
        pad_x_right += remaining_padding
        pad_y_left -= remaining_padding
        pad_y_right += remaining_padding

        sx = slice(
            pad_x_left if pad_x_left else None, pad_x_right if pad_x_right else None
        )
        sy = slice(
            pad_y_left if pad_y_left else None, pad_y_right if pad_y_right else None
        )

        return asnumpy(padded_object[sx, sy])

    def _visualize_figax(
        self,
        fig,
        ax,
        remaining_padding: int = 0,
        upsampled: bool = False,
        **kwargs,
    ):
        """
        Utility function to visualize bright field average on given fig/ax

        Parameters
        ----------
        fig: Figure
            Matplotlib figure ax lives in
        ax: Axes
            Matplotlib axes to plot bright field average in
        remaining_padding: int, optional
            Padding to leave uncropped

        """

        cmap = kwargs.pop("cmap", "magma")

        if upsampled:
            cropped_object = self._crop_padded_object(
                self._recon_BF_subpixel_aligned, remaining_padding, upsampled
            )

            extent = [
                0,
                self._scan_sampling[1]
                * cropped_object.shape[1]
                / self._kde_upsample_factor,
                self._scan_sampling[0]
                * cropped_object.shape[0]
                / self._kde_upsample_factor,
                0,
            ]

        else:
            cropped_object = self._crop_padded_object(self._recon_BF, remaining_padding)

            extent = [
                0,
                self._scan_sampling[1] * cropped_object.shape[1],
                self._scan_sampling[0] * cropped_object.shape[0],
                0,
            ]

        ax.imshow(
            cropped_object,
            extent=extent,
            cmap=cmap,
            **kwargs,
        )

    def show_shifts(
        self,
        shifts_ang=None,
        scale_arrows=1,
        plot_arrow_freq=1,
        plot_rotated_shifts=True,
        figax=None,
        **kwargs,
    ):
        """
        Utility function to visualize bright field disk pixel shifts

        Parameters
        ----------
        shifts_ang: np.ndarray, optional
            If None, self._xy_shifts is used
        scale_arrows: float, optional
            Scale to multiply shifts by
        plot_arrow_freq: int, optional
            Frequency of shifts to plot in quiver plot
        plot_rotated_shifts: bool, optional
            If True, shifts are plotted with the relative rotation decomposed
        figax: optional
            Tuple of figure, axes to plot against
        """

        xp = self._xp
        asnumpy = self._asnumpy

        color = kwargs.pop("color", (1, 0, 0, 1))

        if shifts_ang is None:
            shifts_px = self._xy_shifts
        else:
            shifts_px = shifts_ang / xp.array(self._scan_sampling)

        shifts = shifts_px * scale_arrows * xp.array(self._reciprocal_sampling)

        if plot_rotated_shifts and hasattr(self, "rotation_Q_to_R_rads"):
            if figax is None:
                figsize = kwargs.pop("figsize", (8, 4))
                fig, ax = plt.subplots(1, 2, figsize=figsize)
            else:
                fig, ax = figax

            rotated_color = kwargs.pop("rotated_color", (0, 0, 0, 1))

            if shifts_ang is None:
                rotated_shifts_px = self._xy_shifts.copy()
            else:
                rotated_shifts_px = shifts_ang / xp.array(self._scan_sampling)

            if self.transpose:
                rotated_shifts_px = xp.flip(rotated_shifts_px, axis=1)

            rotated_shifts = (
                rotated_shifts_px * scale_arrows * xp.array(self._reciprocal_sampling)
            )

        else:
            if figax is None:
                figsize = kwargs.pop("figsize", (4, 4))
                fig, ax = plt.subplots(figsize=figsize)
            else:
                fig, ax = figax

        dp_mask_ind = xp.nonzero(self._dp_mask)
        yy, xx = xp.meshgrid(
            xp.arange(self._region_of_interest_shape[1]),
            xp.arange(self._region_of_interest_shape[0]),
        )
        freq_mask = xp.logical_and(xx % plot_arrow_freq == 0, yy % plot_arrow_freq == 0)
        masked_ind = xp.logical_and(freq_mask, self._dp_mask)
        plot_ind = masked_ind[dp_mask_ind]

        kr_max = xp.max(self._kr)
        if plot_rotated_shifts and hasattr(self, "rotation_Q_to_R_rads"):
            ax[0].quiver(
                asnumpy(self._kxy[plot_ind, 1]),
                asnumpy(self._kxy[plot_ind, 0]),
                asnumpy(shifts[plot_ind, 1]),
                asnumpy(shifts[plot_ind, 0]),
                color=color,
                angles="xy",
                scale_units="xy",
                scale=1,
                **kwargs,
            )

            ax[0].set_xlim([-1.2 * kr_max, 1.2 * kr_max])
            ax[0].set_ylim([-1.2 * kr_max, 1.2 * kr_max])
            ax[0].set_title("Measured Bright Field Shifts")
            ax[0].set_ylabel(r"$k_x$ [$A^{-1}$]")
            ax[0].set_xlabel(r"$k_y$ [$A^{-1}$]")
            ax[0].set_aspect("equal")

            # passive coordinate rotation
            tf_T = AffineTransform(angle=-self.rotation_Q_to_R_rads)
            rotated_kxy = tf_T(self._kxy[plot_ind], xp=xp)
            ax[1].quiver(
                asnumpy(rotated_kxy[:, 1]),
                asnumpy(rotated_kxy[:, 0]),
                asnumpy(rotated_shifts[plot_ind, 1]),
                asnumpy(rotated_shifts[plot_ind, 0]),
                angles="xy",
                scale_units="xy",
                scale=1,
                color=rotated_color,
                **kwargs,
            )

            ax[1].set_xlim([-1.2 * kr_max, 1.2 * kr_max])
            ax[1].set_ylim([-1.2 * kr_max, 1.2 * kr_max])
            ax[1].set_title("Rotated Bright Field Shifts")
            ax[1].set_ylabel(r"$k_x$ [$A^{-1}$]")
            ax[1].set_xlabel(r"$k_y$ [$A^{-1}$]")
            ax[1].set_aspect("equal")
        else:
            ax.quiver(
                asnumpy(self._kxy[plot_ind, 1]),
                asnumpy(self._kxy[plot_ind, 0]),
                asnumpy(shifts[plot_ind, 1]),
                asnumpy(shifts[plot_ind, 0]),
                color=color,
                angles="xy",
                scale_units="xy",
                scale=1,
                **kwargs,
            )

            ax.set_xlim([-1.2 * kr_max, 1.2 * kr_max])
            ax.set_ylim([-1.2 * kr_max, 1.2 * kr_max])
            ax.set_title("Measured BF Shifts")
            ax.set_ylabel(r"$k_x$ [$A^{-1}$]")
            ax.set_xlabel(r"$k_y$ [$A^{-1}$]")
            ax.set_aspect("equal")

        fig.tight_layout()

    def show_probe_position_shifts(
        self,
        **kwargs,
    ):
        """
        Utility function to visualize probe-position shifts.
        """
        probe_dx = self._crop_padded_object(self._probe_dx)
        probe_dy = self._crop_padded_object(self._probe_dy)
        max_shift = np.abs(np.dstack((probe_dx, probe_dy))).max()

        figsize = kwargs.pop("figsize", (9, 4))
        vmin = kwargs.pop("vmin", -max_shift)
        vmax = kwargs.pop("vmax", max_shift)
        cmap = kwargs.pop("cmap", "PuOr")

        extent = [
            0,
            self._scan_sampling[1] * probe_dx.shape[1],
            self._scan_sampling[0] * probe_dx.shape[0],
            0,
        ]

        fig, (ax1, ax2) = plt.subplots(1, 2, figsize=figsize)
        im1 = ax1.imshow(probe_dx, extent=extent, vmin=vmin, vmax=vmax, cmap=cmap)
        im2 = ax2.imshow(probe_dy, extent=extent, vmin=vmin, vmax=vmax, cmap=cmap)

        for ax, im in zip([ax1, ax2], [im1, im2]):
            divider = make_axes_locatable(ax)
            ax_cb = divider.append_axes("right", size="5%", pad="2.5%")
            fig.add_axes(ax_cb)
            cb = fig.colorbar(im, cax=ax_cb)
            cb.set_label("pix", rotation=0, ha="center", va="bottom")
            cb.ax.yaxis.set_label_coords(0.5, 1.01)
            ax.set_ylabel("x [A]")
            ax.set_xlabel("y [A]")

        ax1.set_title("Probe Position Vertical Shifts")
        ax2.set_title("Probe Position Horizontal Shifts")

        fig.tight_layout()

    def visualize(
        self,
        **kwargs,
    ):
        """
        Visualization function for bright field average

        Returns
        --------
        self: BFReconstruction
            Self to accommodate chaining
        """

        figsize = kwargs.pop("figsize", (6, 6))

        fig, ax = plt.subplots(figsize=figsize)

        self._visualize_figax(fig, ax, **kwargs)

        ax.set_ylabel("x [A]")
        ax.set_xlabel("y [A]")
        ax.set_title("Reconstructed Bright Field Image")

        return self

    @property
    def object_cropped(self):
        """cropped object"""
        if hasattr(self, "_recon_phase_corrected"):
            if hasattr(self, "_kde_upsample_factor"):
                return self._crop_padded_object(
                    self._recon_phase_corrected, upsampled=True
                )
            else:
                return self._crop_padded_object(self._recon_phase_corrected)
        else:
            if hasattr(self, "_kde_upsample_factor"):
                return self._crop_padded_object(
                    self._recon_BF_subpixel_aligned, upsampled=True
                )
            else:
                return self._crop_padded_object(self._recon_BF)<|MERGE_RESOLUTION|>--- conflicted
+++ resolved
@@ -2633,7 +2633,6 @@
                 )
                 im_plot = np.tile(im_scale[:, :, None], (1, 1, 3))
 
-<<<<<<< HEAD
                 # Add CTF zero crossings
                 im_CTF_plot = xp.abs(xp.sin(chi_FFT))
 
@@ -2655,14 +2654,6 @@
                     np.fft.fftshift(asnumpy(im_CTF_plot)),
                     cmap="gray",
                     extent=reciprocal_extent,
-=======
-            # Plot the measured/fitted shifts comparison
-            if plot_BF_shifts_comparison:
-                fitted_shifts = (
-                    xp.tensordot(gradients, xp.array(self._aberrations_coefs), axes=1)
-                    .reshape((2, -1))
-                    .T
->>>>>>> 966a41c7
                 )
 
                 for ax in (ax1, ax2):
