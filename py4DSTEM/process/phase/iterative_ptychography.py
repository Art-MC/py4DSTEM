"""
Module for reconstructing phase objects from 4DSTEM datasets using iterative methods,
namely DPC and ptychography.
"""

import warnings
from typing import Mapping, Tuple

import matplotlib.pyplot as plt
import numpy as np
from matplotlib.gridspec import GridSpec
from mpl_toolkits.axes_grid1 import ImageGrid, make_axes_locatable

try:
    import cupy as cp
except ImportError:
    cp = None

from py4DSTEM.io import DataCube
from py4DSTEM.process.phase.iterative_base_class import PhaseReconstruction
from py4DSTEM.process.phase.utils import (
    ComplexProbe,
    fft_shift,
    polar_aliases,
    polar_symbols,
)
from py4DSTEM.process.utils import fourier_resample, get_CoM, get_shifted_ar
from py4DSTEM.utils.tqdmnd import tqdmnd

warnings.simplefilter(action="always", category=UserWarning)


class PtychographicReconstruction(PhaseReconstruction):
    """
    Iterative Ptychographic Reconstruction Class.

    Diffraction intensities dimensions  : (Rx,Ry,Qx,Qy)
    Reconstructed probe dimensions      : (Sx,Sy)
    Reconstructed object dimensions     : (Px,Py)

    such that (Sx,Sy) is the region-of-interest (ROI) size of our probe
    and (Px,Py) is the padded-object size we position our ROI around in.

    Parameters
    ----------
    datacube: DataCube
        Input 4D diffraction pattern intensities
    energy: float
        The electron energy of the wave functions in eV
    diffraction_intensities_shape: Tuple[int,int], optional
        Pixel dimensions (Qx',Qy') of the resampled diffraction intensities
        If None, no resampling of diffraction intenstities is performed
    resampling_method: str, optional
        Method to use for resampling, either 'bilinear' or 'fourier' (default)
    region_of_interest_shape: Tuple[int,int], optional
        Pixel dimensions (Sx,Sy) of the region of interest (ROI)
        If None, the ROI dimensions are taken as the intensity dimensions (Qx,Qy)
    object_padding_px: Tuple[int,int], optional
        Pixel dimensions to pad object with
        If None, the padding is set to half the probe ROI dimensions
    initial_object_guess: np.ndarray, optional
        Initial guess for complex-valued object of dimensions (Px,Py)
        If None, initialized to 1.0j
    initial_probe_guess: np.ndarray, optional
        Initial guess for complex-valued probe of dimensions (Sx,Sy). If None,
        initialized to ComplexProbe with semiangle_cutoff, energy, and aberrations
    scan_positions: np.ndarray, optional
        Probe positions in Å for each diffraction intensity
        If None, initialized to a grid scan
    dp_mask: ndarray, optional
        Mask for datacube intensities (Qx,Qy)
    verbose: bool, optional
        If True, class methods will inherit this and print additional information
    device: str, optional
        Calculation device will be perfomed on. Must be 'cpu' or 'gpu'
    semiangle_cutoff: float, optional
        Semiangle cutoff for the initial probe guess
    vacuum_probe_intensity: np.ndarray, optional
        Vacuum probe to use as intensity aperture for initial probe guess
    polar_parameters: dict, optional
        Mapping from aberration symbols to their corresponding values. All aberration
        magnitudes should be given in Å and angles should be given in radians.
    kwargs:
        Provide the aberration coefficients as keyword arguments.

    Assigns
    --------
    self._xp: Callable
        Array computing module
    self._intensities: (Rx,Ry,Qx,Qy) xp.ndarray
        Raw intensities array stored on device, with dtype xp.float32
    self._preprocessed: bool
        Flag to signal object has not yet been preprocessed
    """

    def __init__(
        self,
        datacube: DataCube,
        energy: float,
        diffraction_intensities_shape: Tuple[int, int] = None,
        resampling_method: str = "fourier",
        probe_roi_shape: Tuple[int, int] = None,
        object_padding_px: Tuple[int, int] = None,
        initial_object_guess: np.ndarray = None,
        initial_probe_guess: np.ndarray = None,
        scan_positions: np.ndarray = None,
        vacuum_probe_intensity: np.ndarray = None,
        semiangle_cutoff: float = None,
        polar_parameters: Mapping[str, float] = None,
        dp_mask: np.ndarray = None,
        verbose: bool = True,
        device: str = "cpu",
        **kwargs,
    ):

        if device == "cpu":
            self._xp = np
            self._asnumpy = np.asarray
            from scipy.ndimage import gaussian_filter

            self._gaussian_filter = gaussian_filter
        elif device == "gpu":
            self._xp = cp
            self._asnumpy = cp.asnumpy
            from cupyx.scipy.ndimage import gaussian_filter

            self._gaussian_filter = gaussian_filter
        else:
            raise ValueError(f"device must be either 'cpu' or 'gpu', not {device}")

        for key in kwargs.keys():
            if (key not in polar_symbols) and (key not in polar_aliases.keys()):
                raise ValueError("{} not a recognized parameter".format(key))

        self._polar_parameters = dict(zip(polar_symbols, [0.0] * len(polar_symbols)))

        if polar_parameters is None:
            polar_parameters = {}

        polar_parameters.update(kwargs)
        self._set_polar_parameters(polar_parameters)

        self._energy = energy
        self._semiangle_cutoff = semiangle_cutoff
        self._vacuum_probe_intensity = vacuum_probe_intensity
        self._diffraction_intensities_shape = diffraction_intensities_shape
        self._resampling_method = resampling_method
        self._probe_roi_shape = probe_roi_shape
        self._object = initial_object_guess
        self._probe = initial_probe_guess
        self._scan_positions = scan_positions
        self._datacube = datacube
        self._dp_mask = dp_mask
        self._verbose = verbose
        self._object_padding_px = object_padding_px
        self._preprocessed = False

    def _preprocess_datacube_and_vacuum_probe(
        self,
        datacube,
        diffraction_intensities_shape=None,
        resampling_method="fourier",
        probe_roi_shape=None,
        vacuum_probe_intensity=None,
    ):
        """ """

        if diffraction_intensities_shape is not None:

            Qx, Qy = datacube.shape[-2:]
            Sx, Sy = diffraction_intensities_shape

            resampling_factor_x = Sx / Qx
            resampling_factor_y = Sy / Qy

            if resampling_factor_x != resampling_factor_y:
                raise ValueError(
                    "Datacube calibration can only handle uniform Q-sampling."
                )

            Q_pixel_size = datacube.calibration.get_Q_pixel_size()
            datacube = datacube.resample_Q(
                N=resampling_factor_x, method=resampling_method
            )
            datacube.calibration.set_Q_pixel_size(Q_pixel_size / resampling_factor_x)

            if vacuum_probe_intensity is not None:
                vacuum_probe_intensity = fourier_resample(
                    vacuum_probe_intensity,
                    output_size=diffraction_intensities_shape,
                    force_nonnegative=True,
                )

        if probe_roi_shape is not None:

            Qx, Qy = datacube.shape[-2:]
            Sx, Sy = probe_roi_shape
            datacube = datacube.pad_Q(output_size=probe_roi_shape)

            if vacuum_probe_intensity is not None:

                pad_kx = Sx - Qx
                pad_kx = (pad_kx // 2, pad_kx // 2 + pad_kx % 2)

                pad_ky = Sy - Qy
                pad_ky = (pad_ky // 2, pad_ky // 2 + pad_ky % 2)

                vacuum_probe_intensity = np.pad(
                    vacuum_probe_intensity, pad_width=(pad_kx, pad_ky), mode="constant"
                )

        return datacube, vacuum_probe_intensity

    def preprocess(
        self,
        fit_function: str = "plane",
<<<<<<< HEAD
        plot_center_of_mass: str = "default",
=======
        plot_center_of_mass: str = 'default',
>>>>>>> 5fe82fbb
        plot_rotation: bool = True,
        maximize_divergence: bool = False,
        rotation_angles_deg: np.ndarray = np.arange(-89.0, 90.0, 1.0),
        plot_probe_overlaps: bool = True,
        force_com_rotation: float = None,
        force_com_transpose: float = None,
        bandlimit_nyquist: float = None,
        bandlimit_power: float = 2,
        **kwargs,
    ):
        """
        Ptychographic preprocessing step.
        Calls the base class methods:

        _extract_intensities_and_calibrations_from_datacube,
        _compute_center_of_mass(),
        _solve_CoM_rotation(),
        _normalize_diffraction_intensities()
        _calculate_scan_positions_in_px()

        Additionally, it initializes an (Px,Py) array of 1.0j
        and a complex probe using the specified polar parameters.

        Parameters
        ----------
        fit_function: str, optional
            2D fitting function for CoM fitting. One of 'plane','parabola','bezier_two'
        plot_center_of_mass: str, optional
            If 'default', the corrected CoM arrays will be displayed
            If 'all', the computed and fitted CoM arrays will be displayed
        plot_rotation: bool, optional
            If True, the CoM curl minimization search result will be displayed
        maximize_divergence: bool, optional
            If True, the divergence of the CoM gradient vector field is maximized
        rotation_angles_deg: np.darray, optional
            Array of angles in degrees to perform curl minimization over
        plot_probe_overlaps: bool, optional
            If True, initial probe overlaps scanned over the object will be displayed
        force_com_rotation: float (degrees), optional
            Force relative rotation angle between real and reciprocal space
        force_com_transpose: bool, optional
            Force whether diffraction intensities need to be transposed.

        Assigns
        --------
        self._preprocessed: bool
            Flag to signal object has been preprocessed

        Returns
        --------
        self: PtychographicReconstruction
            Self to accommodate chaining
        """
        xp = self._xp
        asnumpy = self._asnumpy

        (
            self._datacube,
            self._vacuum_probe_intensity,
        ) = self._preprocess_datacube_and_vacuum_probe(
            self._datacube,
            diffraction_intensities_shape=self._diffraction_intensities_shape,
            resampling_method=self._resampling_method,
            probe_roi_shape=self._probe_roi_shape,
            vacuum_probe_intensity=self._vacuum_probe_intensity,
        )

        self._extract_intensities_and_calibrations_from_datacube(
            self._datacube, require_calibrations=True, dp_mask=self._dp_mask
        )

        self._calculate_intensities_center_of_mass(
            self._intensities,
            fit_function=fit_function,
        )

        self._solve_for_center_of_mass_relative_rotation(
            rotation_angles_deg=rotation_angles_deg,
            plot_rotation=plot_rotation,
            plot_center_of_mass=plot_center_of_mass,
            maximize_divergence=maximize_divergence,
            force_com_rotation=force_com_rotation,
            force_com_transpose=force_com_transpose,
            **kwargs,
        )

        (
            self._amplitudes,
            self._mean_diffraction_intensity,
        ) = self._normalize_diffraction_intensities(
            self._intensities,
            self._com_fitted_x,
            self._com_fitted_y,
<<<<<<< HEAD
=======
            self._region_of_interest_shape,
            bandlimit_nyquist=bandlimit_nyquist,
            bandlimit_power=bandlimit_power,
>>>>>>> 5fe82fbb
        )

        # explicitly delete namespace
        self._num_diffraction_patterns = self._amplitudes.shape[0]
        del self._intensities

        self._positions_px = self._calculate_scan_positions_in_pixels(
            self._scan_positions
        )

        # Object Initialization
        if self._object is None:
            pad_x, pad_y = self._object_padding_px
            p, q = np.max(self._positions_px, axis=0)
            p = np.max([np.round(p + pad_x), self._region_of_interest_shape[0]]).astype(
                int
            )
            q = np.max([np.round(q + pad_y), self._region_of_interest_shape[1]]).astype(
                int
            )
            self._object = xp.ones((p, q), dtype=xp.complex64)
        else:
            self._object = xp.asarray(self._object, dtype=xp.complex64)

        self._object_initial = self._object.copy()

        self._positions_px = xp.asarray(self._positions_px, dtype=xp.float32)
        self._positions_px_com = xp.mean(self._positions_px, axis=0)
        self._positions_px_fractional = self._positions_px - xp.round(
            self._positions_px
        )

        self._positions_px_initial = self._positions_px.copy()
        self._positions_initial = self._positions_px_initial.copy()
        self._positions_initial[:, 0] *= self.sampling[0]
        self._positions_initial[:, 1] *= self.sampling[1]

        # Vectorized Patches
        self._object_shape = self._object.shape
        self._set_vectorized_patch_indices()

        # Probe Initialization
        if self._probe is None:
            if self._vacuum_probe_intensity is not None:
                self._semiangle_cutoff = np.inf
                self._vacuum_probe_intensity = asnumpy(self._vacuum_probe_intensity)
<<<<<<< HEAD
=======
                if (
                    self._intensities_shape[-2] != self._region_of_interest_shape[0]
                    or self._intensities_shape[-1] != self._region_of_interest_shape[1]
                ):
                    self._vacuum_probe_intensity = fourier_resample(
                        self._vacuum_probe_intensity,
                        output_size=self._region_of_interest_shape,
                        bandlimit_nyquist=bandlimit_nyquist,
                        bandlimit_power=bandlimit_power,
                    )
>>>>>>> 5fe82fbb
                probe_x0, probe_y0 = get_CoM(self._vacuum_probe_intensity)
                shift_x = self._region_of_interest_shape[0] / 2 - probe_x0
                shift_y = self._region_of_interest_shape[1] / 2 - probe_y0
                self._vacuum_probe_intensity = xp.asarray(
                    get_shifted_ar(
                        self._vacuum_probe_intensity, shift_x, shift_y, bilinear=True
                    )
                )

            self._probe = (
                ComplexProbe(
                    gpts=self._region_of_interest_shape,
                    sampling=self.sampling,
                    energy=self._energy,
                    semiangle_cutoff=self._semiangle_cutoff,
                    vacuum_probe_intensity=self._vacuum_probe_intensity,
                    parameters=self._polar_parameters,
                    device="cpu" if xp is np else "gpu",
                )
                .build()
                ._array
            )

        else:
            if isinstance(self._probe, ComplexProbe):
                if self._probe._gpts != self._region_of_interest_shape:
                    raise ValueError()
                if hasattr(self._probe, "_array"):
                    self._probe = self._probe._array
                else:
                    self._probe._xp = xp
                    self._probe = self._probe.build()._array
            else:
                self._probe = xp.asarray(self._probe, dtype=xp.complex64)

        # Normalize probe to match mean diffraction intensity
        # if self._vacuum_probe_intensity is None:
        probe_intensity = xp.sum(xp.abs(xp.fft.fft2(self._probe)) ** 2)
        self._probe *= np.sqrt(self._mean_diffraction_intensity / probe_intensity)

        self._probe_initial = self._probe.copy()
        self._probe_initial_fft_amplitude = xp.abs(xp.fft.fft2(self._probe_initial))

        if plot_probe_overlaps:

            shifted_probes = fft_shift(self._probe, self._positions_px_fractional, xp)
            probe_intensities = xp.abs(shifted_probes) ** 2
            probe_overlap = self._sum_overlapping_patches_bincounts(probe_intensities)

            figsize = kwargs.get("figsize", (8, 4))
            cmap = kwargs.get("cmap", "Greys_r")
            kwargs.pop("figsize", None)
            kwargs.pop("cmap", None)

            extent = [
                0,
                self.sampling[1] * self._object_shape[1],
                self.sampling[0] * self._object_shape[0],
                0,
            ]

            probe_extent = [
                0,
                self.sampling[1] * self._region_of_interest_shape[1],
                self.sampling[0] * self._region_of_interest_shape[0],
                0,
            ]

            fig, (ax1, ax2) = plt.subplots(1, 2, figsize=figsize)

            ax1.imshow(
                asnumpy(xp.abs(self._probe) ** 2),
                extent=probe_extent,
                cmap=cmap,
                **kwargs,
            )
            ax1.set_xlabel("x [A]")
            ax1.set_ylabel("y [A]")
            ax1.set_title("Initial Probe Intensity")

            ax2.imshow(
                asnumpy(probe_overlap),
                extent=extent,
                cmap=cmap,
                **kwargs,
            )
            ax2.scatter(
                self.positions[:, 1],
                self.positions[:, 0],
                s=2.5,
                color=(1, 0, 0, 1),
            )
            ax2.set_xlabel("x [A]")
            ax2.set_ylabel("y [A]")
            ax2.set_xlim((extent[0], extent[1]))
            ax2.set_ylim((extent[2], extent[3]))
            ax2.set_title("Object Field of View")

            fig.tight_layout()

        self._preprocessed = True

        return self

    def _overlap_projection(self, current_object, current_probe):
        """
        Ptychographic overlap projection method.

        Parameters
        --------
        current_object: np.ndarray
            Current object estimate
        current_probe: np.ndarray
            Current probe estimate

        Returns
        --------
        fourier_exit_waves:np.ndarray
            object * probe overlaps in reciprocal space
        """

        xp = self._xp

        self._shifted_probes = fft_shift(
            current_probe, self._positions_px_fractional, xp
        )
        exit_waves = (
            current_object[
                self._vectorized_patch_indices_row, self._vectorized_patch_indices_col
            ]
            * self._shifted_probes
        )

        return xp.fft.fft2(exit_waves)

    def _fourier_projection(self, amplitudes, fourier_exit_waves):
        """
        Ptychographic fourier projection method.

        Parameters
        --------
        amplitudes: np.ndarray
            Normalized measured amplitudes
        fourier_exit_waves: np.ndarray
            object * probe overlaps in reciprocal space

        Returns
        --------
        difference_gradient_fourier:np.ndarray
            Difference between measured and estimated exit waves in reciprocal space
        error: float
            Reconstruction error
        """

        xp = self._xp
        abs_fourier_exit_waves = xp.abs(fourier_exit_waves)
        error = (
            xp.mean(xp.abs(amplitudes - abs_fourier_exit_waves) ** 2)
            / self._mean_diffraction_intensity
        )

        difference_gradient_fourier = (amplitudes - abs_fourier_exit_waves) * xp.exp(
            1j * xp.angle(fourier_exit_waves)
        )

        return difference_gradient_fourier, error

    def _forward(self, current_object, current_probe, amplitudes):
        """
        Ptychographic forward operator.
        Calls _overlap_projection() and _fourier_projection().

        Parameters
        --------
        current_object: np.ndarray
            Current object estimate
        current_probe: np.ndarray
            Current probe estimate
        amplitudes: np.ndarray
            Normalized measured amplitudes

        Returns
        --------
        difference_gradient_fourier:np.ndarray
            Difference between measured and estimated exit waves in reciprocal space
        error: float
            Reconstruction error
        """

        self._fourier_exit_waves = self._overlap_projection(
            current_object, current_probe
        )
        difference_gradient_fourier, error = self._fourier_projection(
            amplitudes, self._fourier_exit_waves
        )

        return difference_gradient_fourier, error

    def _position_correction(
        self,
        current_object,
        current_probe,
        difference_gradient,
    ):
        """
        Ptychographic parallel position correction.

        Parameters
        --------
        current_object: np.ndarray
            Current object estimate
        current_probe: np.ndarray
            Current probe estimate
        difference_gradient: np.ndarray
            Difference between measured and estimated exit waves

        Returns
        --------
        positions_update: np.ndarray
            Negative positions gradient. If fix_positions is True returns None
        """

        xp = self._xp
        dx, dy = self._scan_sampling

        obj_dx = (
            xp.roll(current_object, -1, axis=0) - xp.roll(current_object, 1, axis=0)
        ) / (2 * dx)
        obj_dy = (
            xp.roll(current_object, -1, axis=1) - xp.roll(current_object, 1, axis=1)
        ) / (2 * dy)

        exit_waves_dx = (
            obj_dx[
                self._vectorized_patch_indices_row, self._vectorized_patch_indices_col
            ]
            * self._shifted_probes
        )

        exit_waves_dy = (
            obj_dy[
                self._vectorized_patch_indices_row, self._vectorized_patch_indices_col
            ]
            * self._shifted_probes
        )

        displacements_x = xp.sum(
            xp.real(xp.conj(exit_waves_dx) * difference_gradient), axis=(-2, -1)
        ) / xp.sum(xp.abs(exit_waves_dx) ** 2, axis=(-2, -1))

        displacements_y = xp.sum(
            xp.real(xp.conj(exit_waves_dy) * difference_gradient), axis=(-2, -1)
        ) / xp.sum(xp.abs(exit_waves_dy) ** 2, axis=(-2, -1))

        positions_update = xp.column_stack((displacements_x, displacements_y))

        return positions_update

    def _position_correction_alternative(
        self, current_object, current_probe, amplitudes
    ):
        """
        Alternative ptychographic parallel position correction.

        Parameters
        --------
        current_object: np.ndarray
            Current object estimate
        current_probe: np.ndarray
            Current probe estimate
        amplitudes: np.ndarray
            Measured amplitudes

        Returns
        --------
        positions_update: np.ndarray
            Negative positions gradient. If fix_positions is True returns None
        """

        xp = self._xp
        # dx, dy = self._scan_sampling
        dx, dy = (1.0, 1.0)

        obj_dx = (
            xp.roll(current_object, -1, axis=0) - xp.roll(current_object, 1, axis=0)
        ) / (2 * dx)
        obj_dy = (
            xp.roll(current_object, -1, axis=1) - xp.roll(current_object, 1, axis=1)
        ) / (2 * dy)

        exit_waves_dx_fft = xp.fft.fft2(
            obj_dx[
                self._vectorized_patch_indices_row, self._vectorized_patch_indices_col
            ]
            * self._shifted_probes
        )

        exit_waves_dy_fft = xp.fft.fft2(
            obj_dy[
                self._vectorized_patch_indices_row, self._vectorized_patch_indices_col
            ]
            * self._shifted_probes
        )

        fourier_exit_waves_conj = xp.conj(self._fourier_exit_waves)
        estimated_intensity = xp.abs(self._fourier_exit_waves) ** 2
        measured_intensity = amplitudes**2

        flat_shape = (self._num_diffraction_patterns, -1)
        difference_intensity = (measured_intensity - estimated_intensity).reshape(
            flat_shape
        )

        partial_intensity_dx = 2 * xp.real(
            exit_waves_dx_fft * fourier_exit_waves_conj
        ).reshape(flat_shape)
        partial_intensity_dy = 2 * xp.real(
            exit_waves_dy_fft * fourier_exit_waves_conj
        ).reshape(flat_shape)

        coefficients_matrix = xp.dstack((partial_intensity_dx, partial_intensity_dy))

        positions_update = xp.einsum(
            "idk,ik->id", xp.linalg.pinv(coefficients_matrix), difference_intensity
        )

        return positions_update

    def _adjoint(
        self,
        current_object,
        current_probe,
        difference_gradient_fourier,
        fix_probe: bool,
        fix_positions: bool,
        alternative_position_correction: bool,
        normalization_min: float,
    ):
        """
        Ptychographic adjoint operator.
        Computes object and probe update steps.

        Parameters
        --------
        current_object: np.ndarray
            Current object estimate
        current_probe: np.ndarray
            Current probe estimate
        difference_gradient_fourier:np.ndarray
            Difference between measured and estimated exit waves in reciprocal space
        fix_probe: bool, optional
            If True, probe will not be updated
        fix_positions: bool, optional
            If True, positions will not be updated
        normalization_min: float, optional
            Probe normalization minimum as a fraction of the maximum overlap intensity

        Returns
        --------
        object_update: np.ndarray
            Negative object gradient
        probe_update: np.ndarray
            Negative probe gradient. If fix_probe is True returns None
        positions_update: np.ndarray
            Negative positions gradient. If fix_positions is True returns None
        """

        xp = self._xp

        difference_gradient = xp.fft.ifft2(difference_gradient_fourier)

        probe_normalization = self._sum_overlapping_patches_bincounts(
            xp.abs(self._shifted_probes) ** 2
        )
        probe_normalization = 1 / xp.sqrt(
            probe_normalization**2
            + (normalization_min * xp.max(probe_normalization)) ** 2
        )

        object_update = (
            self._sum_overlapping_patches_bincounts(
                xp.conj(self._shifted_probes) * difference_gradient
            )
            * probe_normalization
        )

        if fix_probe:
            probe_update = None
        else:
            object_normalization = xp.sum(
                (xp.abs(current_object) ** 2)[
                    self._vectorized_patch_indices_row,
                    self._vectorized_patch_indices_col,
                ],
                axis=0,
            )
            object_normalization = 1 / xp.sqrt(
                object_normalization**2
                + (normalization_min * xp.max(object_normalization)) ** 2
            )

            probe_update = (
                xp.sum(
                    xp.conj(current_object)[
                        self._vectorized_patch_indices_row,
                        self._vectorized_patch_indices_col,
                    ]
                    * difference_gradient,
                    axis=0,
                )
                * object_normalization
            )

        if fix_positions:
            positions_update = None
        elif alternative_position_correction:
            positions_update = self._position_correction_alternative(
                current_object,
                current_probe,
                self._amplitudes,
            )

        else:
            positions_update = self._position_correction(
                current_object,
                current_probe,
                difference_gradient,
            )

        return object_update, probe_update, positions_update

    def _update(
        self,
        current_object,
        object_update,
        current_probe,
        probe_update,
        current_positions,
        positions_update,
        step_size: float = 0.9,
        positions_step_size: float = 0.9,
    ):
        """
        Ptychographic update operator.

        Parameters
        --------
        current_object: np.ndarray
            Current object estimate
        object_update: np.ndarray
            Negative object gradient
        current_probe: np.ndarray
            Current probe estimate
        probe_update: np.ndarray
            Negative probe gradient
        current_positions: np.ndarray
            Current positions estimate
        positions_update: np.ndarray
            Negative positions gradient
        step_size: float, optional
            Update step size
        positions_step_size: float, optional
            Positions update step size

        Returns
        --------
        updated_object: np.ndarray
            Updated object estimate
        updated_probe: np.ndarray
            Updated probe estimate
        updated_positions: np.ndarray
            Updated positions estimate
        """
        current_object += step_size * object_update
        if probe_update is not None:
            current_probe += step_size * probe_update
        if positions_update is not None:
            current_positions += positions_step_size * positions_update
        return current_object, current_probe, current_positions

    def _object_threshold_constraint(self, current_object, pure_phase_object):
        """
        Ptychographic threshold constraint.
        Used for avoiding the scaling ambiguity between probe and object.

        Parameters
        --------
        current_object: np.ndarray
            Current object estimate
        pure_phase_object: bool
            If True, object amplitude is set to unity

        Returns
        --------
        constrained_object: np.ndarray
            Constrained object estimate
        """
        xp = self._xp
        phase = xp.exp(1.0j * xp.angle(current_object))
        if pure_phase_object:
            amplitude = 1.0
        else:
            amplitude = xp.minimum(xp.abs(current_object), 1.0)
        return amplitude * phase

    def _object_smoothness_constraint(
        self, current_object, gaussian_blur_sigma, pure_phase_object
    ):
        """
        Ptychographic smoothness constraint.
        Used for blurring object.

        Parameters
        --------
        current_object: np.ndarray
            Current object estimate
        gaussian_blur_sigma: float
            Standard deviation of gaussian kernel
        pure_phase_object: bool
            If True, gaussian blur performed on phase only

        Returns
        --------
        constrained_object: np.ndarray
            Constrained object estimate
        """
        xp = self._xp
        gaussian_filter = self._gaussian_filter

        if pure_phase_object:
            amplitude = xp.abs(current_object)
            phase = xp.angle(current_object)
            phase = gaussian_filter(phase, gaussian_blur_sigma)
            current_object = amplitude * xp.exp(1.0j * phase)
        else:
            current_object = gaussian_filter(current_object, gaussian_blur_sigma)

        return current_object

    def _probe_center_of_mass_constraint(self, current_probe):
        """
        Ptychographic threshold constraint.
        Used for avoiding the scaling ambiguity between probe and object.

        Parameters
        --------
        current_probe: np.ndarray
            Current probe estimate

        Returns
        --------
        constrained_probe: np.ndarray
            Constrained probe estimate
        """
        xp = self._xp
        asnumpy = self._asnumpy

        probe_center = xp.array(self._region_of_interest_shape) / 2
        probe_intensity = asnumpy(xp.abs(current_probe) ** 2)

        probe_x0, probe_y0 = get_CoM(probe_intensity)
        shifted_probe = fft_shift(
            current_probe, probe_center - xp.array([probe_x0, probe_y0]), xp
        )

        return shifted_probe

    def _probe_fourier_amplitude_constraint(self, current_probe):
        """
        Ptychographic probe Fourier-amplitude constraint.
        Used for fixing the probe's amplitude in Fourier space.

        Parameters
        --------
        current_probe: np.ndarray
            Current probe estimate

        Returns
        --------
        constrained_probe: np.ndarray
            Fourier-amplitude constrained probe estimate
        """
        xp = self._xp

        current_probe_fft = xp.fft.fft2(current_probe)
        current_probe_fft_phase = xp.angle(current_probe_fft)

        constrained_probe_fft = self._probe_initial_fft_amplitude * xp.exp(
            1j * current_probe_fft_phase
        )
        constrained_probe = xp.fft.ifft2(constrained_probe_fft)

        return constrained_probe

    def _probe_finite_support_constraint(self, current_probe):
        """
        Ptychographic probe support constraint.
        Used for penalizing focused probes to replicate sample periodicity.

        Parameters
        --------
        current_probe: np.ndarray
            Current probe estimate

        Returns
        --------
        constrained_probe: np.ndarray
            Finite-support constrained probe estimate
        """

        return current_probe * self._probe_support_mask

    def _positions_center_of_mass_constraint(self, current_positions):
        """
        Ptychographic position center of mass constraint.
        Additionally updates vectorized indices used in _overlap_projection.

        Parameters
        --------
        current_positions: np.ndarray
            Current positions estimate

        Assigns
        --------
        self._positions_px_fractional: np.ndarray
            Updated fractional positions used to shift probes

        Returns
        --------
        constrained_positions: np.ndarray
            CoM constrained positions estimate
        """
        xp = self._xp

        current_positions -= xp.mean(current_positions, axis=0) - self._positions_px_com
        self._positions_px_fractional = current_positions - xp.round(current_positions)

        self._set_vectorized_patch_indices()

        return current_positions

    def _constraints(
        self,
        current_object,
        current_probe,
        current_positions,
        pure_phase_object,
        gaussian_blur_sigma,
        fix_com,
        fix_probe_fourier_amplitude,
        fix_positions,
    ):
        """
        Ptychographic constraints operator.
        Calls _threshold_object_constraint() and _probe_center_of_mass_constraint()

        Parameters
        --------
        current_object: np.ndarray
            Current object estimate
        current_probe: np.ndarray
            Current probe estimate
        current_positions: np.ndarray
            Current positions estimate
        pure_phase_object: bool
            If True, object amplitude is set to unity
        gaussian_blur_sigma: float
            Standard deviation of gaussian kernel
        fix_com: bool
            If True, probe CoM is fixed to the center
        fix_probe_fourier_amplitude: bool
            If True, probe fourier amplitude is set to initial probe
        fix_positions: bool
            If True, positions are not updated

        Returns
        --------
        constrained_object: np.ndarray
            Constrained object estimate
        constrained_probe: np.ndarray
            Constrained probe estimate
        constrained_positions: np.ndarray
            Constrained positions estimate
        """

        if gaussian_blur_sigma is not None:
            current_object = self._object_smoothness_constraint(
                current_object, gaussian_blur_sigma, pure_phase_object
            )

        current_object = self._object_threshold_constraint(
            current_object, pure_phase_object
        )

        if fix_probe_fourier_amplitude:
            current_probe = self._probe_fourier_amplitude_constraint(current_probe)

        current_probe = self._probe_finite_support_constraint(current_probe)

        if fix_com:
            current_probe = self._probe_center_of_mass_constraint(current_probe)

        if not fix_positions:
            current_positions = self._positions_center_of_mass_constraint(
                current_positions
            )

        return current_object, current_probe, current_positions

    def reconstruct(
        self,
        reset: bool = None,
        max_iter: int = 64,
        step_size: float = 0.9,
        positions_step_size: float = 0.9,
        normalization_min: float = 1e-2,
        fix_com: bool = True,
        fix_probe_iter: int = 0,
        fix_positions_iter: int = np.inf,
        alternative_position_correction: bool = False,
        probe_support_relative_radius: float = 1.0,
        probe_support_supergaussian_degree: float = 10.0,
        fix_probe_fourier_amplitude_iter: int = 0,
        pure_phase_object_iter: int = 0,
        gaussian_blur_sigma: float = None,
        gaussian_blur_iter: int = np.inf,
        progress_bar: bool = True,
        store_iterations: bool = False,
    ):
        """
        Ptychographic reconstruction main method.

        Parameters
        --------
        reset: bool, optional
            If True, previous reconstructions are ignored
        max_iter: int, optional
            Maximum number of iterations to run
        step_size: float, optional
            Update step size
        positions_step_size: float, optional
            Positions update step size
        normalization_min: float, optional
            Probe normalization minimum as a fraction of the maximum overlap intensity
        fix_probe_iter: int, optional
            Number of iterations to run with a fixed probe before updating probe estimate
        fix_positions_iter: int, optional
            Number of iterations to run with fixed positions before updating positions estimate
        fix_com: bool, optional
            If True, fixes center of mass of probe
        gaussian_blur_sigma: float, optional
            Standard deviation of gaussian kernel
        gaussian_blur_iter: int, optional
            Number of iterations to run before applying object smoothness constraint
        probe_support_relative_radius: float, optional
            Radius of probe supergaussian support in scaled pixel units, between (0,1]
        probe_support_supergaussian_degree: float, optional
            Degree supergaussian support is raised to, higher is sharper cutoff
        fix_probe_amplitude: int, optional
            Number of iterations to run with a fixed probe amplitude
        pure_phase_object: bool, optional
            If True, object amplitude is set to unity
        progress_bar: bool, optional
            If True, reconstruction progress is displayed
        store_iterations: bool, optional
            If True, reconstructed objects and probes are stored at each iteration

        Returns
        --------
        self: PtychographicReconstruction
            Self to accommodate chaining
        """
        asnumpy = self._asnumpy
        xp = self._xp

        # initialization
        if store_iterations and (not hasattr(self, "object_iterations") or reset):
            self.object_iterations = []
            self.probe_iterations = []
            self.error_iterations = []

        if reset:
            self._object = self._object_initial.copy()
            self._probe = self._probe_initial.copy()
            self._positions_px = self._positions_px_initial.copy()
            self._positions_px_fractional = self._positions_px - xp.round(
                self._positions_px
            )
            self._set_vectorized_patch_indices()
        elif reset is None and hasattr(self, "error"):
            warnings.warn(
                (
                    "Continuing reconstruction from previous result. "
                    "Use reset=True for a fresh start."
                ),
                UserWarning,
            )

        # Probe support mask initialization
        x = xp.linspace(-1, 1, self._region_of_interest_shape[0], endpoint=False)
        y = xp.linspace(-1, 1, self._region_of_interest_shape[1], endpoint=False)
        xx, yy = xp.meshgrid(x, y, indexing="ij")
        self._probe_support_mask = xp.exp(
            -(
                (
                    (xx / probe_support_relative_radius) ** 2
                    + (yy / probe_support_relative_radius) ** 2
                )
                ** probe_support_supergaussian_degree
            )
        )

        # main loop
        for a0 in tqdmnd(
            max_iter,
            desc="Reconstructing object and probe",
            unit=" iter",
            disable=not progress_bar,
        ):

            # forward operator
            difference_gradient_fourier, error = self._forward(
                self._object, self._probe, self._amplitudes
            )

            # adjoint operator
            object_update, probe_update, positions_update = self._adjoint(
                self._object,
                self._probe,
                difference_gradient_fourier,
                fix_probe=a0 < fix_probe_iter,
                fix_positions=a0 < fix_positions_iter,
                normalization_min=normalization_min,
                alternative_position_correction=alternative_position_correction,
            )

            # update
            self._object, self._probe, self._positions_px = self._update(
                self._object,
                object_update,
                self._probe,
                probe_update,
                self._positions_px,
                positions_update,
                step_size=step_size,
                positions_step_size=positions_step_size,
            )

            # constraints
            gaussian_sigma = gaussian_blur_sigma if a0 < gaussian_blur_iter else None

            self._object, self._probe, self._positions_px = self._constraints(
                self._object,
                self._probe,
                self._positions_px,
                pure_phase_object=a0 < pure_phase_object_iter,
                gaussian_blur_sigma=gaussian_sigma,
                fix_com=fix_com and a0 >= fix_probe_iter,
                fix_probe_fourier_amplitude=a0 < fix_probe_fourier_amplitude_iter,
                fix_positions=a0 < fix_positions_iter,
            )

            if store_iterations:
                self.object_iterations.append(asnumpy(self._object.copy()))
                self.probe_iterations.append(asnumpy(self._probe.copy()))
                self.error_iterations.append(error.item())

        # store result
        self.object = asnumpy(self._object)
        self.probe = asnumpy(self._probe)
        self.error = error.item()

        return self

    def _visualize_last_iteration(
        self,
        cbar: bool,
        plot_convergence: bool,
        plot_probe: bool,
        object_mode: str,
        **kwargs,
    ):
        """
        Displays last reconstructed object and probe iterations.

        Parameters
        --------
        plot_convergence: bool, optional
            If true, the RMS error plot is displayed
        cbar: bool, optional
            If true, displays a colorbar
        plot_probe: bool
            If true, the reconstructed probe intensity is also displayed
        object_mode: str
            Specifies the attribute of the object to plot.
            One of 'phase', 'amplitude', 'intensity'

        """
        figsize = kwargs.get("figsize", (8, 5))
        cmap = kwargs.get("cmap", "magma")
        kwargs.pop("figsize", None)
        kwargs.pop("cmap", None)

        extent = [
            0,
            self.sampling[1] * self._object_shape[1],
            self.sampling[0] * self._object_shape[0],
            0,
        ]

        probe_extent = [
            0,
            self.sampling[1] * self._region_of_interest_shape[1],
            self.sampling[0] * self._region_of_interest_shape[0],
            0,
        ]

        if plot_convergence:
            if plot_probe:
                spec = GridSpec(
                    ncols=2,
                    nrows=2,
                    height_ratios=[4, 1],
                    hspace=0.15,
                    width_ratios=[
                        (extent[1] / extent[2]) / (probe_extent[1] / probe_extent[2]),
                        1,
                    ],
                    wspace=0.35,
                )
            else:
                spec = GridSpec(ncols=1, nrows=2, height_ratios=[4, 1], hspace=0.15)
        else:
            if plot_probe:
                spec = GridSpec(
                    ncols=2,
                    nrows=1,
                    width_ratios=[
                        (extent[1] / extent[2]) / (probe_extent[1] / probe_extent[2]),
                        1,
                    ],
                    wspace=0.35,
                )
            else:
                spec = GridSpec(ncols=1, nrows=1)

        fig = plt.figure(figsize=figsize)

        if plot_probe:

            # Object
            ax = fig.add_subplot(spec[0, 0])
            if object_mode == "phase":
                im = ax.imshow(
                    np.angle(self.object),
                    extent=extent,
                    cmap=cmap,
                    **kwargs,
                )
            elif object_mode == "amplitude":
                im = ax.imshow(
                    np.abs(self.object),
                    extent=extent,
                    cmap=cmap,
                    **kwargs,
                )
            else:
                im = ax.imshow(
                    np.abs(self.object) ** 2,
                    extent=extent,
                    cmap=cmap,
                    **kwargs,
                )
            ax.set_xlabel("x [A]")
            ax.set_ylabel("y [A]")
            ax.set_title(f"Reconstructed object {object_mode}")

            if cbar:
                divider = make_axes_locatable(ax)
                ax_cb = divider.append_axes("right", size="5%", pad="2.5%")
                fig.add_axes(ax_cb)
                fig.colorbar(im, cax=ax_cb)

            # Probe
            ax = fig.add_subplot(spec[0, 1])
            im = ax.imshow(
                np.abs(self.probe) ** 2,
                extent=probe_extent,
                cmap="Greys_r",
                **kwargs,
            )
            ax.set_xlabel("x [A]")
            ax.set_ylabel("y [A]")
            ax.set_title("Reconstructed probe intensity")

            if cbar:
                divider = make_axes_locatable(ax)
                ax_cb = divider.append_axes("right", size="5%", pad="2.5%")
                fig.add_axes(ax_cb)
                fig.colorbar(im, cax=ax_cb)

        else:
            ax = fig.add_subplot(spec[0])
            if object_mode == "phase":
                im = ax.imshow(
                    np.angle(self.object),
                    extent=extent,
                    cmap=cmap,
                    **kwargs,
                )
            elif object_mode == "amplitude":
                im = ax.imshow(
                    np.abs(self.object),
                    extent=extent,
                    cmap=cmap,
                    **kwargs,
                )
            else:
                im = ax.imshow(
                    np.abs(self.object) ** 2,
                    extent=extent,
                    cmap=cmap,
                    **kwargs,
                )
            ax.set_xlabel("x [A]")
            ax.set_ylabel("y [A]")
            ax.set_title(f"Reconstructed object {object_mode}")

            if cbar:

                divider = make_axes_locatable(ax)
                ax_cb = divider.append_axes("right", size="5%", pad="2.5%")
                fig.add_axes(ax_cb)
                fig.colorbar(im, cax=ax_cb)

        if plot_convergence and hasattr(self, "error_iterations"):
            errors = self.error_iterations
            if plot_probe:
                ax = fig.add_subplot(spec[1, :])
            else:
                ax = fig.add_subplot(spec[1])

            ax.semilogy(np.arange(len(errors)), errors, **kwargs)
            ax.set_xlabel("Iteration Number")
            ax.set_ylabel("Log RMS error")
            ax.yaxis.tick_right()

        fig.suptitle(f"RMS error: {self.error:.3e}")
        spec.tight_layout(fig)

    def _visualize_all_iterations(
        self,
        cbar: bool,
        plot_convergence: bool,
        plot_probe: bool,
        iterations_grid: Tuple[int, int],
        object_mode: str,
        **kwargs,
    ):
        """
        Displays all reconstructed object and probe iterations.

        Parameters
        --------
        plot_convergence: bool, optional
            If true, the RMS error plot is displayed
        iterations_grid: Tuple[int,int]
            Grid dimensions to plot reconstruction iterations
        cbar: bool, optional
            If true, displays a colorbar
        plot_probe: bool
            If true, the reconstructed probe intensity is also displayed
        object_mode: str
            Specifies the attribute of the object to plot.
            One of 'phase', 'amplitude', 'intensity'

        """
        if iterations_grid == "auto":
            iterations_grid = (2, 4)
        else:
            if plot_probe and iterations_grid[0] != 2:
                raise ValueError()

        figsize = kwargs.get("figsize", (12, 7))
        cmap = kwargs.get("cmap", "magma")
        kwargs.pop("figsize", None)
        kwargs.pop("cmap", None)

        errors = self.error_iterations
        objects = self.object_iterations

        if plot_probe:
            total_grids = (np.prod(iterations_grid) / 2).astype("int")
            probes = self.probe_iterations
        else:
            total_grids = np.prod(iterations_grid)
        max_iter = len(objects) - 1
        grid_range = range(0, max_iter + 1, max_iter // (total_grids - 1))

        extent = [
            0,
            self.sampling[1] * self._object_shape[1],
            self.sampling[0] * self._object_shape[0],
            0,
        ]

        probe_extent = [
            0,
            self.sampling[1] * self._region_of_interest_shape[1],
            self.sampling[0] * self._region_of_interest_shape[0],
            0,
        ]

        if plot_convergence:
            if plot_probe:
                spec = GridSpec(ncols=1, nrows=3, height_ratios=[4, 4, 1], hspace=0)
            else:
                spec = GridSpec(ncols=1, nrows=2, height_ratios=[4, 1], hspace=0)
        else:
            if plot_probe:
                spec = GridSpec(ncols=1, nrows=2)
            else:
                spec = GridSpec(ncols=1, nrows=1)

        fig = plt.figure(figsize=figsize)

        grid = ImageGrid(
            fig,
            spec[0],
            nrows_ncols=(1, iterations_grid[1]) if plot_probe else iterations_grid,
            axes_pad=(0.75, 0.5) if cbar else 0.5,
            cbar_mode="each" if cbar else None,
            cbar_pad="2.5%" if cbar else None,
        )

        for n, ax in enumerate(grid):
            if object_mode == "phase":
                im = ax.imshow(
                    np.angle(objects[grid_range[n]]),
                    extent=extent,
                    cmap=cmap,
                    **kwargs,
                )
                ax.set_title(f"Iter: {grid_range[n]} Phase")
            elif object_mode == "amplitude":
                im = ax.imshow(
                    np.abs(objects[grid_range[n]]),
                    extent=extent,
                    cmap=cmap,
                    **kwargs,
                )
                ax.set_title(f"Iter: {grid_range[n]} Amplitude")
            else:
                im = ax.imshow(
                    np.abs(objects[grid_range[n]]) ** 2,
                    extent=extent,
                    cmap=cmap,
                    **kwargs,
                )
                ax.set_title(f"Iter: {grid_range[n]} Intensity")

            ax.set_xlabel("x [A]")
            ax.set_ylabel("y [A]")
            if cbar:
                grid.cbar_axes[n].colorbar(im)

        if plot_probe:
            grid = ImageGrid(
                fig,
                spec[1],
                nrows_ncols=(1, iterations_grid[1]),
                axes_pad=(0.75, 0.5) if cbar else 0.5,
                cbar_mode="each" if cbar else None,
                cbar_pad="2.5%" if cbar else None,
            )

            for n, ax in enumerate(grid):
                im = ax.imshow(
                    np.abs(probes[grid_range[n]]) ** 2,
                    extent=probe_extent,
                    cmap="Greys_r",
                    **kwargs,
                )
                ax.set_title(f"Iter: {grid_range[n]} Probe")

                ax.set_xlabel("x [A]")
                ax.set_ylabel("y [A]")

                if cbar:
                    grid.cbar_axes[n].colorbar(im)

        if plot_convergence:
            if plot_probe:
                ax2 = fig.add_subplot(spec[2])
            else:
                ax2 = fig.add_subplot(spec[1])
            ax2.semilogy(np.arange(len(errors)), errors, **kwargs)
            ax2.set_xlabel("Iteration Number")
            ax2.set_ylabel("Log RMS error")
            ax2.yaxis.tick_right()

        spec.tight_layout(fig)

    def visualize(
        self,
        iterations_grid: Tuple[int, int] = None,
        plot_convergence: bool = True,
        plot_probe: bool = True,
        object_mode: str = "phase",
        cbar: bool = False,
        **kwargs,
    ):
        """
        Displays reconstructed object and probe.

        Parameters
        --------
        plot_convergence: bool, optional
            If true, the RMS error plot is displayed
        iterations_grid: Tuple[int,int]
            Grid dimensions to plot reconstruction iterations
        cbar: bool, optional
            If true, displays a colorbar
        plot_probe: bool
            If true, the reconstructed probe intensity is also displayed
        object_mode: str
            Specifies the attribute of the object to plot.
            One of 'phase', 'amplitude', 'intensity'

        Returns
        --------
        self: PtychographicReconstruction
            Self to accommodate chaining
        """

        if (
            object_mode != "phase"
            and object_mode != "amplitude"
            and object_mode != "intensity"
        ):
            raise ValueError(
                (
                    "object_mode needs to be one of 'phase', 'amplitude', "
                    f"or 'intensity', not {object_mode}"
                )
            )

        if iterations_grid is None:
            self._visualize_last_iteration(
                plot_convergence=plot_convergence,
                plot_probe=plot_probe,
                object_mode=object_mode,
                cbar=cbar,
                **kwargs,
            )
        else:
            self._visualize_all_iterations(
                plot_convergence=plot_convergence,
                iterations_grid=iterations_grid,
                plot_probe=plot_probe,
                object_mode=object_mode,
                cbar=cbar,
                **kwargs,
            )

        return self

    @property
    def positions(self):
        """Probe positions [A]"""

        if self.angular_sampling is None:
            return None

        asnumpy = self._asnumpy

        positions = self._positions_px.copy()
        positions[:, 0] *= self.sampling[0]
        positions[:, 1] *= self.sampling[1]

        return asnumpy(positions)<|MERGE_RESOLUTION|>--- conflicted
+++ resolved
@@ -214,11 +214,7 @@
     def preprocess(
         self,
         fit_function: str = "plane",
-<<<<<<< HEAD
-        plot_center_of_mass: str = "default",
-=======
         plot_center_of_mass: str = 'default',
->>>>>>> 5fe82fbb
         plot_rotation: bool = True,
         maximize_divergence: bool = False,
         rotation_angles_deg: np.ndarray = np.arange(-89.0, 90.0, 1.0),
@@ -312,12 +308,6 @@
             self._intensities,
             self._com_fitted_x,
             self._com_fitted_y,
-<<<<<<< HEAD
-=======
-            self._region_of_interest_shape,
-            bandlimit_nyquist=bandlimit_nyquist,
-            bandlimit_power=bandlimit_power,
->>>>>>> 5fe82fbb
         )
 
         # explicitly delete namespace
@@ -364,19 +354,6 @@
             if self._vacuum_probe_intensity is not None:
                 self._semiangle_cutoff = np.inf
                 self._vacuum_probe_intensity = asnumpy(self._vacuum_probe_intensity)
-<<<<<<< HEAD
-=======
-                if (
-                    self._intensities_shape[-2] != self._region_of_interest_shape[0]
-                    or self._intensities_shape[-1] != self._region_of_interest_shape[1]
-                ):
-                    self._vacuum_probe_intensity = fourier_resample(
-                        self._vacuum_probe_intensity,
-                        output_size=self._region_of_interest_shape,
-                        bandlimit_nyquist=bandlimit_nyquist,
-                        bandlimit_power=bandlimit_power,
-                    )
->>>>>>> 5fe82fbb
                 probe_x0, probe_y0 = get_CoM(self._vacuum_probe_intensity)
                 shift_x = self._region_of_interest_shape[0] / 2 - probe_x0
                 shift_y = self._region_of_interest_shape[1] / 2 - probe_y0
