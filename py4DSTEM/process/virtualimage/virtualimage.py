# Functions for generating virtual images
import numpy as np
from ..utils import tqdmnd
import dask.array as da
import matplotlib.pyplot as plt
import warnings
import h5py

__all__ = [
    'make_circ_mask',
    'make_annular_mask',
    'make_rect_mask',
    'combine_masks',
    'plot_mask_overlay',
    'get_virtualimage',
    '_get_virtualimage_rect_old',
    '_get_virtualimage_circ_old',
    '_get_virtualimage_ann_old',
    '_infer_image_type_from_geometry',
    '_get_virtualimage_from_mask_dask',
    '_get_virtualimage_from_mask_einsum',
    '_get_virtualimage_from_mask_tensordot'
    ]

<<<<<<< HEAD
def get_im(datacube,geometry=(0,0),detector='point'):
    """
    Return a virtual image.  Which image depends on the arguments `geometry` and
    `detector`.

    Args:
        datacube (DataCube)
        geometry (variable): the type and meaning of this argument depend on the
            value of the `detector` argument:
                - 'point': (2-tuple of ints) the (qx,qy) position of a point detector
                - 'rect': (4-tuple) the corners (qx0,qxf,qy0,qyf)
                - 'square': (2-tuple) ((qx0,qy0),s) where s is the sidelength and
                  (qx0,qy0) is the upper left corner
                - 'circ': (2-tuple) (center,radius) where center=(qx0,qy0)
                - 'ann': (2-tuple) (center,radii) where center=(qx0,qy0) and
                  radii=(ri,ro)
                - 'mask': (2D boolean array)
        detector (str): the detector type. Must be one of: 'point','rect','square',
            'circ', 'ann', or 'mask'

    Returns:
        (2D array): the virtual image
    """
    assert(detector in ('point','p','rect','rectangle','rectangular','r','square','sq','s','circ','circle','circular','c','ann','annulus','annular','a','mask','m')), "detector type '{}' not recognized".format(detector)
    if detector in ('point','p'): detector = 'point'
    if detector in ('rect','rectangle','rectangular','r'): detector = 'rect'
    if detector in ('square','sq','s'): detector = 'square'
    if detector in ('circ','circle','circular','c'): detector = 'circ'
    if detector in ('ann','annulus','annular','a'): detector = 'ann'
    if detector in ('mask','m'): detector = 'mask'

    if detector == 'point':
        im = get_virtualimage_point(datacube,geometry)
    elif detector == 'rect':
        im = get_virtualimage_rect(datacube,geometry)
    elif detector == 'square':
        (x0,y0),s = geometry
        g = (x0,x0+s,y0,y0+s)
        im = get_virtualimage_rect(datacube,g)
    elif detector == 'circ':
        im = get_virtualimage_circ(datacube,geometry)
    elif detector == 'ann':
        im = get_virtualimage_ann(datacube,geometry)
    elif detector == 'mask':
        im = get_virtualimage_mask(datacube,geometry)
    else:
        raise Exception("Unrecognized `detector` value '{}'".format(detector))

    return im

def get_virtualimage_point(datacube, geometry, verbose=True):
    """
    Get a virtual image using a point detector.
=======
#TODO clean up all the old code snippets - in progress
#TODO add automagic functions that will pick dask or normal depending on the array type - in progress 
#TODO add alias names for get get_BF, get_ADF? 
#TODO Work out how to handle name space to access underlying __functions__, use __all__ or something like that 

#### Mask Making Functions ####
# lifted from py4DSTEM old funcs
#TODO Add symmetry mask maker, e.g. define one spot, add symmetry related reflections 
#TODO Add multiple mask maker, e.g. given list of coordinate tuples create circular masks at each point
#TODO Add assertion statements 
def make_circ_mask(datacube, geometry, return_crop_vals=False):
    """
    Make a circular boolean mask centered at (x0,y0) and with radius R
    in the diffraction plane. The mask returned is the same shape as each diffraction slice.
    If return_crop_vals is True, then they can be used to acceleate.
    Args:
        datacube (DataCube):
        geometry (2-tuple): (center,radius), where center is the 2-tuple (qx0,qy0),
        and radius is a number
        return_crop_vals (Boolean): boolean toggle to return indicies for cropping diffraction pattern
    Returns:
        (2D array): Boolean mask
        (tuple) : index values for croping diffraction pattern (xmin,xmax,ymin,ymax)
    """
    assert isinstance(datacube, DataCube)

    (x0,y0),R = geometry

    xmin,xmax = max(0,int(np.floor(x0-R))),min(datacube.Q_Nx,int(np.ceil(x0+R)))
    ymin,ymax = max(0,int(np.round(y0-R))),min(datacube.Q_Ny,int(np.ceil(y0+R)))

    xsize,ysize = xmax-xmin,ymax-ymin
    x0_s,y0_s = x0-xmin,y0-ymin
    mask = np.fromfunction(lambda x,y: ((x-x0_s+0.5)**2 + (y-y0_s+0.5)**2) < R**2, (xsize,ysize)) # Avoids making meshgrids
>>>>>>> ecaa8219


    full_mask = np.zeros(shape=datacube.data.shape[2:], dtype=np.bool_)
    full_mask[xmin:xmax,ymin:ymax] = mask


    # full mask is same size as each diffraction slice. 
    # If the xmin, xmax, ymin, ymax are returned index values are returned, they could be used when indexing values. 
    if return_crop_vals:
        return full_mask, (xmin,xmax,ymin,ymax)
    else:
        return full_mask

def make_annular_mask(datacube, geometry):
    """
    Make an annular boolean mask centered at (x0,y0), with inner/outer
    radii of Ri/Ro.
    Args:
        datacube (DataCube):
<<<<<<< HEAD
        geometry (2-tuple of ints): (qx,qy)
=======
        geometry (2-tuple): (center,radii), where center is the 2-tuple (qx0,qy0),
        and radii is the 2-tuple (ri,ro)
    Returns:
        (2D array): Boolean mask
    """

    (x0,y0),(Ri,Ro) = geometry

    assert isinstance(datacube, DataCube)
    assert Ro>Ri, "Inner radius must be smaller than outer radius"

    xmin,xmax = max(0,int(np.floor(x0-Ro))),min(datacube.Q_Nx,int(np.ceil(x0+Ro)))
    ymin,ymax = max(0,int(np.round(y0-Ro))),min(datacube.Q_Ny,int(np.ceil(y0+Ro)))

    xsize,ysize = xmax-xmin,ymax-ymin
    x0_s,y0_s = x0-xmin,y0-ymin
    mask_o = np.fromfunction(lambda x,y: ((x-x0_s+0.5)**2 + (y-y0_s+0.5)**2) < Ro**2, (xsize,ysize))
    mask_i = np.fromfunction(lambda x,y: ((x-x0_s+0.5)**2 + (y-y0_s+0.5)**2) < Ri**2, (xsize,ysize))
    mask = np.logical_xor(mask_o,mask_i)


    full_mask = np.zeros(shape=datacube.data.shape[2:], dtype=np.bool_)
    full_mask[xmin:xmax,ymin:ymax] = mask
    return full_mask

def make_rect_mask(datacube, geometry, return_crop_vals=False):
    """
    Make a rectangular boolean mask with limits (xmin,xmax,ymin,ymax)
    in the diffraction plane. Floating point limits will be rounded and cast to ints.
>>>>>>> ecaa8219

    Args:
        datacube (DataCube):
        geometry (4-tuple of ints): (qxmin,qxmax,qymin,qymax)
        return_crop_vals (Boolean): boolean toggle to return indicies for cropping diffraction pattern
    Returns:
        (2D array): Boolean mask
        (tuple) : index values for croping diffraction pattern (xmin,xmax,ymin,ymax)
    """
<<<<<<< HEAD
    assert(len(geometry)==2 and all([isinstance(i,(int,np.integer)) for i in geometry])), "Scan position was specified incorrectly, must be a pair of integers"
    assert(geometry[0]<datacube.Q_Nx and geometry[1]<datacube.Q_Ny), "The requested scan position is outside the dataset"
    im = datacube.data[:,:,geometry[0],geometry[1]]
    return im

def get_virtualimage_rect(datacube, geometry, verbose=True):
    """
    Get a virtual image using a rectagular detector.

    Args:
        datacube (DataCube):
        geometry (4-tuple of ints): (qxmin,qxmax,qymin,qymax)

    Returns:
        (2D array): the virtual image
    """
    assert(len(geometry)==4 and all([isinstance(i,(int,np.integer)) for i in geometry])), "Detector geometry was specified incorrectly, must be a set of 4 of integers"
    xmin,xmax,ymin,ymax = geometry
    assert(xmax>xmin and ymax>ymin)
=======

    xmin,xmax,ymin,ymax = geometry

    assert isinstance(datacube, DataCube)

    xmin,xmax = max(0,int(np.round(xmin))),min(datacube.Q_Nx,int(np.round(xmax)))
    ymin,ymax = max(0,int(np.round(ymin))),min(datacube.Q_Ny,int(np.round(ymax)))
>>>>>>> ecaa8219


    full_mask = np.zeros(shape=datacube.data.shape[2:], dtype=np.bool_)
    full_mask[xmin:xmax,ymin:ymax] = True

    if return_crop_vals:
        return full_mask, (xmin, xmax, ymin, ymax)
    else:
        return full_mask

# TODO add logical_and, logical_not functions as well? 
def combine_masks(masks, operator='or'):
    """
    Function to combine multiple masks into single boolean mask, using np.logical_or , np.logical_xor functions.

    Args:
        masks (list,tuple): collection of 2D boolean masks
        operator (str): choice of operator either (or, xor) defaults to 'or'

    Returns:
        (2D array): Boolean mask
    """
    assert(operator.lower() in ('or', 'xor')), 'specified operator not supported, must be "or" or "xor"'

    if operator.lower() == 'or':
        return np.logical_or.reduce(masks)
    elif operator.lower() == 'xor':
        return np.logical_xor.reduce(masks)

# REMOVE THIS ?
def plot_mask_overlay(mask, dp=None, datacube=None, reduce_func=np.mean, alpha=0.5, *args, **kwargs):
    """
    Function to plot the overaly of the mask on a diffraction slice. A diffraction slice or a datacube object may be passed to the function as dp, datacube.
    If a datacube is passed the function diffraction pattern for the dataset will be calculated (note this could be expesnive for large datasets)

    Args:
        mask (numpy array): 2D array mask
        dp (numpy array, optional): a single 2D diffraction pattern . Defaults to None.
        datacube (py4DSTEM datacube, optional): py4DSTEM datacube object from which a mean or max diffraction pattern will be calculated. Defaults to None.
        reduce_func (str, optional): function to generate the 2D diffraction pattern from the 4D datacube. Function passed must reduce 4D datacube to 2D diffraction pattern . Defaults to np.mean.
        alpha (float, optional): [description]. Defaults to 0.5.
    """

    #TODO clean this function up and bring closer to the standard py4DSTEM way
    #check the mask is 2D
    assert mask.ndim == 2, "mask must be 2D slice"

    #check that at least one of diffraction pattern (dp) or a datacube is passed
    assert dp is not None or datacube is not None, "Must pass a diffraction pattern (dp) or datacube object"

    # check if the diffraction pattern is passed, if it isnt use the datacube and . 
    if dp is None:

        # apply the function over the first to axes
        dp = np.apply_over_axes(reduce_func, datacube.data, axes=[0,1])
        # quick check that dp is 2D and or can trivally converted to 2D i.e. (1,1,n,m)

        # assume that the last two array axis are correct
        if dp.ndim != 2 and np.all(dp.shape[:-2]) == 1:
            warnings.warn("Diffraction pattern (dp) returned from function was not 2D, but was trivially shaped (1,1,...,n,m) converting to 2D assuming last two axes are correct. This could be wrong")
            m,n = dp.shape[-2:]
            dp = dp.flat[:m*n].reshape((m,n))
        elif dp.ndim != 2 and np.all(dp.shape[:-2]) != 1:
            raise Exception("Diffraction pattern (dp) returned from function was not 2D and non-trivial to convert to 2D")
        else:
            pass
        # assert func == 'mean' or func == 'max', "func must be 'mean' or 'max' "

        # if func == 'mean':
        #     dp = datacube.data.mean(axis=(0,1))
        # elif func == 'max':
        #     dp = datacube.data.max(axis=(0,1))
    else:

        # quick check that dp is 2D and or can trivally converted to 2D i.e. (1,1,n,m)
        # assume that the last two array axis are correct
        if dp.ndim != 2 and np.all(dp.shape[:-2]) == 1:
            warnings.warn("Diffraction pattern (dp) passed was not 2D, but was trivially shaped (1,1,...,n,m) converting to 2D assuming last two axes are correct. This could be wrong")
            m,n = dp.shape[-2:]
            dp = dp.flat[:m*n].reshape((m,n))
        elif dp.ndim != 2 and np.all(dp.shape[:-2]) != 1:
            raise Exception("Diffraction pattern (dp) passed was not 2D and non-trivial to convert to 2D")
        else:
            pass

    # explicitly check the diffraction pattern is 2D should be caught above but just incase,  catch before plotting 
    assert dp.ndim == 2, "Diffraction pattern (dp) must be a 2D slice"

    #plot the diffraction pattern
    plt.imshow(dp, cmap='Greys', *args,**kwargs)
    #plot the mask overlay
    plt.imshow(mask, alpha=alpha, cmap='Reds', *args, **kwargs)
    # add a few options 
    plt.tight_layout()
    #show the plot
    plt.show()

#### End of Mask Making Features ####

#### Virtual Imaging Functions ####

##### py4DSTEM funcs V0.13.0 ####
def _get_virtualimage_rect_old(datacube, geometry, verbose=True, *args, **kwargs):
    """
    Get a virtual image using a rectagular detector.
    Args:
        datacube (DataCube):
        geometry (4-tuple of ints): (qxmin,qxmax,qymin,qymax)
    Returns:
        (2D array): the virtual image
    """
    assert(len(geometry)==4 and all([isinstance(i,(int,np.integer)) for i in geometry])), "Detector geometry was specified incorrectly, must be a set of 4 of integers"
    xmin,xmax,ymin,ymax = geometry
    assert(xmax>xmin and ymax>ymin)

    virtual_image = np.zeros((datacube.R_Nx, datacube.R_Ny))
    for rx,ry in tqdmnd(datacube.R_Nx, datacube.R_Ny,disable=not verbose):
        virtual_image[rx,ry] = np.sum(datacube.data[rx,ry,xmin:xmax,ymin:ymax])
    return virtual_image

<<<<<<< HEAD
def get_virtualimage_circ(datacube, geometry, verbose=True):
=======
def _get_virtualimage_circ_old(datacube, geometry, verbose=True, *args, **kwargs):
>>>>>>> ecaa8219
    """
    Get a virtual image using a circular detector centered at (x0,y0) and with radius R
    in the diffraction plane.
    Args:
        datacube (DataCube):
        geometry (2-tuple): (center,radius), where center is the 2-tuple (qx0,qy0),
            and radius is a number
<<<<<<< HEAD

=======
>>>>>>> ecaa8219
    Returns:
        (2D array): the virtual image
    """
    (x0,y0),R = geometry
    xmin,xmax = max(0,int(np.floor(x0-R))),min(datacube.Q_Nx,int(np.ceil(x0+R)))
    ymin,ymax = max(0,int(np.round(y0-R))),min(datacube.Q_Ny,int(np.ceil(y0+R)))

    xsize,ysize = xmax-xmin,ymax-ymin
    x0_s,y0_s = x0-xmin,y0-ymin
    mask = np.fromfunction(lambda x,y: ((x-x0_s+0.5)**2 + (y-y0_s+0.5)**2) < R**2, (xsize,ysize)) # Avoids making meshgrids

    virtual_image = np.zeros((datacube.R_Nx, datacube.R_Ny))
    for rx,ry in tqdmnd(datacube.R_Nx, datacube.R_Ny, disable=not verbose):
        virtual_image[rx,ry] = np.sum(datacube.data[rx,ry,xmin:xmax,ymin:ymax]*mask)
    return virtual_image

<<<<<<< HEAD
def get_virtualimage_ann(datacube, geometry, verbose=True):
=======
def _get_virtualimage_ann_old(datacube, geometry, verbose=True, *args, **kwargs):
>>>>>>> ecaa8219
    """
    Get a virtual image using an annular detector centered at (x0,y0), with inner/outer
    radii of Ri/Ro.
    Args:
        datacube (DataCube):
        geometry (2-tuple): (center,radii), where center is the 2-tuple (qx0,qy0),
        and radii is the 2-tuple (ri,ro)
<<<<<<< HEAD

=======
>>>>>>> ecaa8219
    Returns:
        (2D array): the virtual image
    """
    (x0,y0),(Ri,Ro) = geometry
    assert Ro>Ri, "Inner radius must be smaller than outer radius"
    xmin,xmax = max(0,int(np.floor(x0-Ro))),min(datacube.Q_Nx,int(np.ceil(x0+Ro)))
    ymin,ymax = max(0,int(np.round(y0-Ro))),min(datacube.Q_Ny,int(np.ceil(y0+Ro)))

    xsize,ysize = xmax-xmin,ymax-ymin
    x0_s,y0_s = x0-xmin,y0-ymin
    mask_o = np.fromfunction(lambda x,y: ((x-x0_s+0.5)**2 + (y-y0_s+0.5)**2) < Ro**2, (xsize,ysize))
    mask_i = np.fromfunction(lambda x,y: ((x-x0_s+0.5)**2 + (y-y0_s+0.5)**2) < Ri**2, (xsize,ysize))
    mask = np.logical_xor(mask_o,mask_i)

    virtual_image = np.zeros((datacube.R_Nx, datacube.R_Ny))
    for rx,ry in tqdmnd(datacube.R_Nx, datacube.R_Ny, disable=not verbose):
        virtual_image[rx,ry] = np.sum(datacube.data[rx,ry,xmin:xmax,ymin:ymax]*mask)
    return virtual_image
#### End of py4DSTEM funcs V0.13.0 ####

#### Dask Function #### 

@da.as_gufunc(signature='(i,j),(i,j)->()', output_dtypes=np.float64, axes=[(2,3),(0,1),()], vectorize=True)
def _get_virtual_image_dask(array, mask):
    """
    Make a virtual for all probe posistions from a dask array object using a mask in the diffraction plane.
    Example:
    image = make_virtual_image_dask(dataset.data, mask).compute()

    Args:
        array (dask array): dask array of 4DSTEM data with shape rx,ry,qx,qy
        mask (2D numpy array): mask from which virtual image is generated, must be the same shape as diffraction pattern
    Returns:
        out (2D numpy array): virtual image lazy virtual image, requires explict computation
    """
    val = np.sum(np.multiply(array,mask), dtype=np.float64)
    return val

def _get_virtualimage_from_mask_dask(datacube, mask, eager_compute=True, *args, **kwargs):
    """
    Create a virtual image from a generic mask, i.e. both boolean or non-boolean,  The mask and diffraction slices must be the same shape

    This should only be used on datasets which are dask arrays.

    Args:
        datacube (DataCube): DataCube object where datacube.data is a dask array
        mask (2D array): This can be any mask i.e. both boolean or non-boolean, but it must be the same size as the diffraction slice
        eager_compute (bool, optional): Flag if it should return virtual image as a numpy or dask array. Defaults to True.

    Returns:
        if eager_compute == True:
            (2D array): the virtual image
        else:
            (Lazy dask array): Returns a lazy dask array object which can be subsequently computed using array.compute() syntax
    """

    if eager_compute:
        return _get_virtual_image_dask(datacube.data, mask).compute()

    else:
        return _get_virtual_image_dask(datacube.data, mask)

def _get_virtualimage_ann_dask(datacube, geometry, eager_compute=True, *args, **kwargs):
    """
    Get a virtual image using an annular detector centered at (x0,y0), with inner/outer
    radii of Ri/Ro.

    This should only be used on datasets which are dask arrays.

    Args:
        datacube (DataCube): DataCube object where datacube.data is a dask array
        geometry (2-tuple): (center,radii), where center is the 2-tuple (qx0,qy0),
        and radii is the 2-tuple (ri,ro)
        eager_compute (bool, optional): Flag if it should return virtual image as a numpy or dask array. Defaults to True.

    Returns:
        if eager_compute == True:
            (2D array): the virtual image
        else:
            (Lazy dask array): Returns a lazy dask array object which can be subsequently computed using array.compute() syntax
    """

    # make the annular mask
    mask = make_annular_mask(datacube, geometry)

    if eager_compute:
            return _get_virtual_image_dask(datacube.data, mask).compute()
    else:

        return _get_virtual_image_dask(datacube.data, mask)

def _get_virtualimage_circ_dask(datacube, geometry , eager_compute=True, *args, **kwargs):

    """
    Get a virtual image using an circular detector centered at (x0,y0), with a
    radius of Ri/Ro.

    This should only be used on datasets which are dask arrays.

    Args:
        datacube (DataCube): DataCube object where datacube.data is a dask array
        geometry (2-tuple): (center,radius), where center is the 2-tuple (qx0,qy0),
        and radius is a number
        eager_compute (bool, optional): Flag if it should return virtual image as a numpy or dask array. Defaults to True.

    Returns:
        if eager_compute == True:
            (2D array): the virtual image
        else:
            (Lazy dask array): Returns a lazy dask array object which can be subsequently computed using array.compute() syntax
    """

    # make the circular mask

    mask = make_circ_mask(datacube, geometry)

    if eager_compute:
        return _get_virtual_image_dask(datacube.data, mask).compute()
    else:
        return _get_virtual_image_dask(datacube.data, mask)

def _get_virtualimage_rect_dask(datacube, geometry, eager_compute=True, *args, **kwargs):
    """
    Get a virtual image using a rectagular detector with limits (xmin,xmax,ymin,ymax)
    in the diffraction plane. Floating point limits will be rounded and cast to ints.


<<<<<<< HEAD
def get_virtualimage_mask(
    datacube,
    mask,
    verbose=True,
    ):
=======
    Args:
        datacube (DataCube):
        geometry (4-tuple of ints): (qxmin,qxmax,qymin,qymax)
        eager_compute (bool, optional): Flag if it should return virtual image as a numpy or dask array. Defaults to True.

    Returns:
        if eager_compute == True:
            (2D array): the virtual image
        else:
            (Lazy dask array): Returns a lazy dask array object which can be subsequently computed using array.compute() syntax
>>>>>>> ecaa8219
    """

    # make the rectangular mask
    mask = make_rect_mask(datacube, geometry)


    if eager_compute:
        return _get_virtual_image_dask(datacube.data, mask).compute()
    else:
        return _get_virtual_image_dask(datacube.data, mask)


#### End of Dask Functions ####

#### Einsum Powered Functions ####
# TODO I could probably use the boolean array indexes as well rather than multiplication - need to check speeds

def _get_virtualimage_from_mask_einsum(datacube, mask, dtype=np.float64, *args, **kwargs):
    """
    Create a virtual image from a generic mask, i.e. both boolean or non-boolean, the mask and diffraction slices must be the same shape

    Args:
        datacube (DataCube): DataCube object where datacube.data is a dask array
        mask (2D array): This can be any mask i.e. both boolean or non-boolean, but it must be the same size as the diffraction slice

    Returns:
        (2D array): the virtual image

    """
<<<<<<< HEAD
    # find range of True values in boolean mask
    x = np.where(np.max(mask, axis=1))
    y = np.where(np.max(mask, axis=0))
    xmin, xmax = np.min(x), np.max(x)
    ymin, ymax = np.min(y), np.max(y)
    mask_sub = mask[xmin:xmax,ymin:ymax]

    # Generate virtual image
    virtual_image = np.zeros((datacube.R_Nx, datacube.R_Ny))
    for rx,ry in tqdmnd(datacube.R_Nx, datacube.R_Ny, disable=not verbose):
        virtual_image[rx,ry] = np.sum(datacube.data[rx,ry,xmin:xmax,ymin:ymax][mask_sub])

    return virtual_image
=======

    return np.einsum('ijnm,nm->ij', datacube.data, mask, dtype=dtype)

def _get_virtualimage_ann_einsum(datacube, geometry, dtype=np.float64, *args, **kwargs):
    """
    Get a virtual image using an annular detector centered at (x0,y0), with inner/outer
    radii of Ri/Ro.

    Args:
        datacube (DataCube): DataCube object where datacube.data is a dask array
        geometry (2-tuple): (center,radii), where center is the 2-tuple (qx0,qy0),
        and radii is the 2-tuple (ri,ro)

    Returns:
        (2D array): the virtual image
    """

    # make the annular mask
    mask = make_annular_mask(datacube, geometry)

    return np.einsum('ijnm,nm->ij', datacube.data, mask, dtype=dtype)

def _get_virtualimage_circ_einsum(datacube, geometry, dtype=np.float64, *args, **kwargs):

    """
    Get a virtual image using an circular detector centered at (x0,y0), with a
    radius of Ri/Ro.

    Args:
        datacube (DataCube): DataCube object where datacube.data is a dask array
        geometry (2-tuple): (center,radius), where center is the 2-tuple (qx0,qy0),
        and radius is a number

    Returns:
        (2D array): the virtual image
    """
    # make the circular mask
    mask, (xmin,xmax,ymin,ymax) = make_circ_mask(datacube, geometry, return_crop_vals=True)

    return np.einsum('ijnm,nm->ij', datacube.data[:,:,xmin:xmax, ymin:ymax], mask[xmin:xmax, ymin:ymax], dtype=dtype)

def _get_virtualimage_rect_einsum(datacube, geometry, dtype=np.float64, *args, **kwargs):
    """
    Get a virtual image using a rectagular detector with limits (xmin,xmax,ymin,ymax)
    in the diffraction plane. Floating point limits will be rounded and cast to ints.

    Args:
        datacube (DataCube):
        geometry (4-tuple of ints): (qxmin,qxmax,qymin,qymax)

    Returns:
        (2D array): the virtual image
    """

    # make the rectangular mask
    mask, (xmin,xmax,ymin,ymax) = make_rect_mask(datacube, geometry, return_crop_vals=True)

    return np.einsum('ijnm,nm->ij', datacube.data[:,:,xmin:xmax, ymin:ymax], mask[xmin:xmax, ymin:ymax], dtype=dtype)

#### End of Einsum Powered Functions ####

#### Tensordot Powered Functions ####
def _get_virtualimage_from_mask_tensordot(datacube, mask, *args, **kwargs):
    """
    Create a virtual image from a generic mask, i.e. both boolean or non-boolean, the mask and diffraction slices must be the same shape

    Args:
        datacube (DataCube): DataCube object where datacube.data is a dask array
        mask (2D array): This can be any mask i.e. both boolean or non-boolean, but it must be the same size as the diffraction slice

    Returns:
        (2D array): the virtual image
    """

    return np.tensordot(datacube.data, mask, axes=((2,3),(0,1)))

def _get_virtualimage_ann_tensordot(datacube, geometry, *args, **kwargs):
    """
    Get a virtual image using an circular detector centered at (x0,y0), with a
    radius of Ri/Ro.

    Args:
        datacube (DataCube): DataCube object where datacube.data is a dask array
        geometry (2-tuple): (center,radius), where center is the 2-tuple (qx0,qy0),
        and radius is a number

    Returns:
        (2D array): the virtual image
    """

    # make the annular mask
    mask = make_annular_mask(datacube, geometry)

    return np.tensordot(datacube.data, mask, axes=((2,3),(0,1)))

def _get_virtualimage_circ_tensordot(datacube, geometry, spicy=False, *args, **kwargs):

    """
    Get a virtual image using an circular detector centered at (x0,y0), with a
    radius of Ri/Ro.

    Args:
        datacube (DataCube): DataCube object where datacube.data is a dask array
        geometry (2-tuple): (center,radius), where center is the 2-tuple (qx0,qy0),
        and radius is a number
        spicy (bool): dictates if fancy indexing is used (True) or not (False). This will be depreciated after testing

    Returns:
        (2D array): the virtual image
    """

    # make the circular mask
    mask, (xmin,xmax,ymin,ymax) = make_circ_mask(datacube, geometry, return_crop_vals=True)

    if spicy:
        return np.tensordot(datacube.data[:,:,xmin:xmax, ymin:ymax], mask[xmin:xmax, ymin:ymax], axes=((2,3),(0,1)))
    else:
        return np.tensordot(datacube.data, mask, axes=((2,3),(0,1)))

def _get_virtualimage_rect_tensordot(datacube, geometry, spicy=False, *args, **kwargs):
    """
    Get a virtual image using a rectagular detector with limits (xmin,xmax,ymin,ymax)
    in the diffraction plane. Floating point limits will be rounded and cast to ints.

    Args:
        datacube (DataCube):
        geometry (4-tuple of ints): (qxmin,qxmax,qymin,qymax)
        spicy (bool): dictates if fancy indexing is used (True) or not (False). This will be depreciated after testing

    Returns:
        (2D array): the virtual image
    """

    # make the rectangular mask
    mask, (xmin,xmax,ymin,ymax) = make_rect_mask(datacube, geometry, return_crop_vals=True)

    if spicy:
        return np.tensordot(datacube.data[:,:,xmin:xmax, ymin:ymax], mask[xmin:xmax, ymin:ymax], axes=((2,3),(0,1)))
    else:
        return np.tensordot(datacube.data, mask, axes=((2,3),(0,1)))

### End of Tensordot Powered Functions ####

### Facade Function and Helper Functions ####

def _infer_image_type_from_geometry(geometry, *args, **kwargs):

    """
    Takes a geometry of nested tuples and infers the detector type and returns corresponding string.

    This isa hardcoded method reliant on the max depth of the nesting is 1 i.e. ((10,10), (20,20))

    There is probably a nicer way to do this
    """

    # extract the 
    shape = [np.array(a).shape for a  in np.array(geometry, dtype='object')]

    # cycle through the mask types
    # I could do this as a dictionary but this is simple as well

    # cicular detector
    if shape == [(2,),()]:
        return 'circ'
    # annular dectector
    elif shape == [(2,), (2,)]:
        return 'ann'
    # rectangular detector
    elif shape == [(),(),(),()]:
        return 'rect'
    elif shape == [(),()]:
        return 'point'

    # TODO add square detector, but that should be formatted as (qx0,qy0,s) -> [(3,)] so as not to conflict with circular  
    # elif shape == [(3,)]:
    #     return 'square'

    # Raise Exception for incorrectly formatted geometries
    else:
        raise Exception("Could not infer the detector type from the geometry")

def _make_function_dict():
    """
    Function which creates a dictionary with the prefered image functions for various datacube array dtype, mask/geometry, mask type etc.
    """
    function_dict = {
        # mode
        'geometry' : {
            # detector_geometry
            'circ' : {
                # data_type
                'numpy' :_get_virtualimage_circ_old, # changed from tensordot
                'dask' : _get_virtualimage_circ_dask
            },
            # detector_geometry
            'ann' : {
                # data_type
                'numpy' : _get_virtualimage_ann_old, # changed from tensordot
                'dask' : _get_virtualimage_ann_dask,

            },
            # detector_geometry
            'rect' : {
                # data_type
                'numpy' : _get_virtualimage_rect_old, # changed from tensordot
                'dask' : _get_virtualimage_rect_dask
            },
        },
        # mode
        'mask' : {
            # data_type
            'numpy' : {
                # mask_type
                'bool' : _get_virtualimage_from_mask_einsum, # changed from tensordot
                'non-bool' : _get_virtualimage_from_mask_einsum
            },
            # data_type
            'dask' : {
                # mask_type
                'bool' : _get_virtualimage_from_mask_dask,
                'non-bool' : _get_virtualimage_from_mask_dask
            }
        }
    }
    return function_dict


def get_virtualimage(datacube, geometry=None, mask=None, eager_compute=True, *args, **kwargs):

    """
    Get a virtual image from a py4DSTEM datacube object, and will operate on in memory (np.ndarray), memory mapped (np.memmap) or dask arrays (da.Array)
    This function can be operated in two modes:
        - passing a detector geometry, will generate a boolean mask corresponding to detector geometry these require a tuple to define the detector geometry:
        - passing a mask:

    This function is a high level function and calls sub functions from within. Users may prefer to use these subfunctions:

    py4DSTEM.process.virtualimage._get_virtualimage_from_mask_dask - operating on dask array objects
    py4DSTEM.process.virtualimage._get_virtualimage_from_mask_einsum - operating on numpy objects with non-boolean masks
    py4DSTEM.process.virtualimage._get_virtualimage_from_mask_tensordot - operating on numpy objects with boolean masks
    py4DSTEM.process.virtualimage.make_circ_mask - make a circular boolean mask
    py4DSTEM.process.virtualimage.make_annular_mask' - make a annular boolean mask
    py4DSTEM.process.virtualimage.make_rect_mask - make rectangular boolean mask
    py4DSTEM.process.virtualimage.combine_masks - function to combine boolean masks
    py4DSTEM.process.virtualimage.plot_mask_overlay - tool for visualising a detector boolean or non-boolean masks

    Args:
        datacube (DataCube):
        geometry (nested tuple, optional): Tuple defining the geoemtry of the detector,
                    - 'rect':   (4-tuple) the corners (qx0,qxf,qy0,qyf)
                    - 'circ':   (2-tuple) (center,radius) where center=(qx0,qy0)
                    - 'ann':    (2-tuple) (center,radii) where center=(qx0,qy0) and
                                radii=(ri,ro)
        mask (2D array, optional): numpy array defining a mask, either boolean or non-boolean.  Must be the same size as the
            diffraction pattern
        eager_compute(boolean, optional): if datacube.data is a dask.Array defines if it returns a 2D image or lazy dask object,
            or if datacube.data is numpy.ndarray this does nothing.
    Returns:
        if dask.Array & eager_compute:
            (2D array): the virtual image
        if dask.Array & eager_compute ==False:
            (lazy 2D array): Lazy dask object which maybe computed to generate virtual image
        if numpy.ndarray or numpy.memmap:
            (2D array): the virtual image


    """
    # TODO add ability to pass both mask and geometry where mask acts as bad pixels e.g. beam stop
    # I decided to do this with switch like statements using a dictionary, in python 3.10, we could use them explicitly. 
    # This should make it easier to split into two functions if that is the prefered route

    # check one of geometry or mask is passed
    # I could use np.all(mask) != None, but I want to check its a numpy array as well
    assert (geometry is not None) ^ (mask is not None), "Either, neither or both geometry or mask passed"

    # create the dictionary with all prefered virtual image functions
    function_dict = _make_function_dict()

    ### Set flags for deciding what function to use ### 

    # check the datacube data type, three data types we should expect are, np.ndarray, np.memmap, da.Array 
    # dask array
    if type(datacube.data) == da.Array:
        data_type = 'dask'
    # numpy array or memory mapped array or h5py dataset which are conveted to numpy objects at operation
    elif type(datacube.data) == np.ndarray or type(datacube.data) == np.memmap or type(datacube.data) == h5py.Dataset:
        data_type = 'numpy'
    # handle unexpected type, this shouldn't be possible but just incase
    else:
        raise Exception(f"Unexpected datacube array data type, {type(datacube.data)}")

    # if geometry settings are passed, this will take the highest prioirty compared to passing a mask
    if geometry != None:
        mode = 'geometry'
        # _infer_image_type_from_geometry will raise exception if it cannot parse the tupple
        detector_geometry = _infer_image_type_from_geometry(geometry)

        # key will be 'geometry','circ'/'ann'/'rect'..., 
        image_function = function_dict[mode][detector_geometry][data_type]

        return image_function(datacube, geometry, eager_compute=eager_compute)

    # if mask is passed and geometry is not passed
    elif type(mask) == np.ndarray:
        #check the mask is the same shape as the diffraction slices 

        assert datacube.data[0,0].shape == mask.shape, "mask and diffraction pattern shapes do not match"
        mode = 'mask'
        # check if the mask is boolean or not
        if mask.dtype == bool:
            mask_type = 'bool'
        else:
            mask_type = 'non-bool'

        # key will be 'mask','dask'/'numpy','bool'/'non-bool' to find corresponding function 
        image_function = function_dict[mode][data_type][mask_type]
>>>>>>> ecaa8219

        return image_function(datacube, mask, eager_compute=eager_compute)
    else:
        raise Exception("Neither Geometry or Mask were passed")<|MERGE_RESOLUTION|>--- conflicted
+++ resolved
@@ -22,61 +22,6 @@
     '_get_virtualimage_from_mask_tensordot'
     ]
 
-<<<<<<< HEAD
-def get_im(datacube,geometry=(0,0),detector='point'):
-    """
-    Return a virtual image.  Which image depends on the arguments `geometry` and
-    `detector`.
-
-    Args:
-        datacube (DataCube)
-        geometry (variable): the type and meaning of this argument depend on the
-            value of the `detector` argument:
-                - 'point': (2-tuple of ints) the (qx,qy) position of a point detector
-                - 'rect': (4-tuple) the corners (qx0,qxf,qy0,qyf)
-                - 'square': (2-tuple) ((qx0,qy0),s) where s is the sidelength and
-                  (qx0,qy0) is the upper left corner
-                - 'circ': (2-tuple) (center,radius) where center=(qx0,qy0)
-                - 'ann': (2-tuple) (center,radii) where center=(qx0,qy0) and
-                  radii=(ri,ro)
-                - 'mask': (2D boolean array)
-        detector (str): the detector type. Must be one of: 'point','rect','square',
-            'circ', 'ann', or 'mask'
-
-    Returns:
-        (2D array): the virtual image
-    """
-    assert(detector in ('point','p','rect','rectangle','rectangular','r','square','sq','s','circ','circle','circular','c','ann','annulus','annular','a','mask','m')), "detector type '{}' not recognized".format(detector)
-    if detector in ('point','p'): detector = 'point'
-    if detector in ('rect','rectangle','rectangular','r'): detector = 'rect'
-    if detector in ('square','sq','s'): detector = 'square'
-    if detector in ('circ','circle','circular','c'): detector = 'circ'
-    if detector in ('ann','annulus','annular','a'): detector = 'ann'
-    if detector in ('mask','m'): detector = 'mask'
-
-    if detector == 'point':
-        im = get_virtualimage_point(datacube,geometry)
-    elif detector == 'rect':
-        im = get_virtualimage_rect(datacube,geometry)
-    elif detector == 'square':
-        (x0,y0),s = geometry
-        g = (x0,x0+s,y0,y0+s)
-        im = get_virtualimage_rect(datacube,g)
-    elif detector == 'circ':
-        im = get_virtualimage_circ(datacube,geometry)
-    elif detector == 'ann':
-        im = get_virtualimage_ann(datacube,geometry)
-    elif detector == 'mask':
-        im = get_virtualimage_mask(datacube,geometry)
-    else:
-        raise Exception("Unrecognized `detector` value '{}'".format(detector))
-
-    return im
-
-def get_virtualimage_point(datacube, geometry, verbose=True):
-    """
-    Get a virtual image using a point detector.
-=======
 #TODO clean up all the old code snippets - in progress
 #TODO add automagic functions that will pick dask or normal depending on the array type - in progress 
 #TODO add alias names for get get_BF, get_ADF? 
@@ -87,6 +32,7 @@
 #TODO Add symmetry mask maker, e.g. define one spot, add symmetry related reflections 
 #TODO Add multiple mask maker, e.g. given list of coordinate tuples create circular masks at each point
 #TODO Add assertion statements 
+
 def make_circ_mask(datacube, geometry, return_crop_vals=False):
     """
     Make a circular boolean mask centered at (x0,y0) and with radius R
@@ -111,7 +57,6 @@
     xsize,ysize = xmax-xmin,ymax-ymin
     x0_s,y0_s = x0-xmin,y0-ymin
     mask = np.fromfunction(lambda x,y: ((x-x0_s+0.5)**2 + (y-y0_s+0.5)**2) < R**2, (xsize,ysize)) # Avoids making meshgrids
->>>>>>> ecaa8219
 
 
     full_mask = np.zeros(shape=datacube.data.shape[2:], dtype=np.bool_)
@@ -131,9 +76,6 @@
     radii of Ri/Ro.
     Args:
         datacube (DataCube):
-<<<<<<< HEAD
-        geometry (2-tuple of ints): (qx,qy)
-=======
         geometry (2-tuple): (center,radii), where center is the 2-tuple (qx0,qy0),
         and radii is the 2-tuple (ri,ro)
     Returns:
@@ -163,7 +105,6 @@
     """
     Make a rectangular boolean mask with limits (xmin,xmax,ymin,ymax)
     in the diffraction plane. Floating point limits will be rounded and cast to ints.
->>>>>>> ecaa8219
 
     Args:
         datacube (DataCube):
@@ -173,36 +114,12 @@
         (2D array): Boolean mask
         (tuple) : index values for croping diffraction pattern (xmin,xmax,ymin,ymax)
     """
-<<<<<<< HEAD
-    assert(len(geometry)==2 and all([isinstance(i,(int,np.integer)) for i in geometry])), "Scan position was specified incorrectly, must be a pair of integers"
-    assert(geometry[0]<datacube.Q_Nx and geometry[1]<datacube.Q_Ny), "The requested scan position is outside the dataset"
-    im = datacube.data[:,:,geometry[0],geometry[1]]
-    return im
-
-def get_virtualimage_rect(datacube, geometry, verbose=True):
-    """
-    Get a virtual image using a rectagular detector.
-
-    Args:
-        datacube (DataCube):
-        geometry (4-tuple of ints): (qxmin,qxmax,qymin,qymax)
-
-    Returns:
-        (2D array): the virtual image
-    """
-    assert(len(geometry)==4 and all([isinstance(i,(int,np.integer)) for i in geometry])), "Detector geometry was specified incorrectly, must be a set of 4 of integers"
-    xmin,xmax,ymin,ymax = geometry
-    assert(xmax>xmin and ymax>ymin)
-=======
-
     xmin,xmax,ymin,ymax = geometry
 
     assert isinstance(datacube, DataCube)
 
     xmin,xmax = max(0,int(np.round(xmin))),min(datacube.Q_Nx,int(np.round(xmax)))
     ymin,ymax = max(0,int(np.round(ymin))),min(datacube.Q_Ny,int(np.round(ymax)))
->>>>>>> ecaa8219
-
 
     full_mask = np.zeros(shape=datacube.data.shape[2:], dtype=np.bool_)
     full_mask[xmin:xmax,ymin:ymax] = True
@@ -322,22 +239,16 @@
         virtual_image[rx,ry] = np.sum(datacube.data[rx,ry,xmin:xmax,ymin:ymax])
     return virtual_image
 
-<<<<<<< HEAD
-def get_virtualimage_circ(datacube, geometry, verbose=True):
-=======
 def _get_virtualimage_circ_old(datacube, geometry, verbose=True, *args, **kwargs):
->>>>>>> ecaa8219
     """
     Get a virtual image using a circular detector centered at (x0,y0) and with radius R
     in the diffraction plane.
+
     Args:
         datacube (DataCube):
         geometry (2-tuple): (center,radius), where center is the 2-tuple (qx0,qy0),
             and radius is a number
-<<<<<<< HEAD
-
-=======
->>>>>>> ecaa8219
+
     Returns:
         (2D array): the virtual image
     """
@@ -354,22 +265,16 @@
         virtual_image[rx,ry] = np.sum(datacube.data[rx,ry,xmin:xmax,ymin:ymax]*mask)
     return virtual_image
 
-<<<<<<< HEAD
-def get_virtualimage_ann(datacube, geometry, verbose=True):
-=======
 def _get_virtualimage_ann_old(datacube, geometry, verbose=True, *args, **kwargs):
->>>>>>> ecaa8219
     """
     Get a virtual image using an annular detector centered at (x0,y0), with inner/outer
     radii of Ri/Ro.
+
     Args:
         datacube (DataCube):
         geometry (2-tuple): (center,radii), where center is the 2-tuple (qx0,qy0),
         and radii is the 2-tuple (ri,ro)
-<<<<<<< HEAD
-
-=======
->>>>>>> ecaa8219
+
     Returns:
         (2D array): the virtual image
     """
@@ -402,6 +307,7 @@
     Args:
         array (dask array): dask array of 4DSTEM data with shape rx,ry,qx,qy
         mask (2D numpy array): mask from which virtual image is generated, must be the same shape as diffraction pattern
+
     Returns:
         out (2D numpy array): virtual image lazy virtual image, requires explict computation
     """
@@ -497,13 +403,6 @@
     in the diffraction plane. Floating point limits will be rounded and cast to ints.
 
 
-<<<<<<< HEAD
-def get_virtualimage_mask(
-    datacube,
-    mask,
-    verbose=True,
-    ):
-=======
     Args:
         datacube (DataCube):
         geometry (4-tuple of ints): (qxmin,qxmax,qymin,qymax)
@@ -514,7 +413,6 @@
             (2D array): the virtual image
         else:
             (Lazy dask array): Returns a lazy dask array object which can be subsequently computed using array.compute() syntax
->>>>>>> ecaa8219
     """
 
     # make the rectangular mask
@@ -544,22 +442,6 @@
         (2D array): the virtual image
 
     """
-<<<<<<< HEAD
-    # find range of True values in boolean mask
-    x = np.where(np.max(mask, axis=1))
-    y = np.where(np.max(mask, axis=0))
-    xmin, xmax = np.min(x), np.max(x)
-    ymin, ymax = np.min(y), np.max(y)
-    mask_sub = mask[xmin:xmax,ymin:ymax]
-
-    # Generate virtual image
-    virtual_image = np.zeros((datacube.R_Nx, datacube.R_Ny))
-    for rx,ry in tqdmnd(datacube.R_Nx, datacube.R_Ny, disable=not verbose):
-        virtual_image[rx,ry] = np.sum(datacube.data[rx,ry,xmin:xmax,ymin:ymax][mask_sub])
-
-    return virtual_image
-=======
-
     return np.einsum('ijnm,nm->ij', datacube.data, mask, dtype=dtype)
 
 def _get_virtualimage_ann_einsum(datacube, geometry, dtype=np.float64, *args, **kwargs):
@@ -875,7 +757,6 @@
 
         # key will be 'mask','dask'/'numpy','bool'/'non-bool' to find corresponding function 
         image_function = function_dict[mode][data_type][mask_type]
->>>>>>> ecaa8219
 
         return image_function(datacube, mask, eager_compute=eager_compute)
     else:
