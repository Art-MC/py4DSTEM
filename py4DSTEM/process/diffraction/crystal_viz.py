--- conflicted
+++ resolved
@@ -351,11 +351,6 @@
         # concatenate all peaks
         bigpl = np.concatenate(
             [
-<<<<<<< HEAD
-                bragg_peaks.cal[i, j].data
-                for i in range(bragg_peaks.shape[0])
-                for j in range(bragg_peaks.shape[1])
-=======
                 bragg_peaks.get_vectors(
                     rx,
                     ry,
@@ -366,7 +361,6 @@
                 ).data
                 for rx in range(bragg_peaks.shape[0])
                 for ry in range(bragg_peaks.shape[1])
->>>>>>> 051b3d15
             ]
         )
 
