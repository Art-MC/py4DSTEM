--- conflicted
+++ resolved
@@ -265,8 +265,6 @@
     # set dim vectors
     Qpixsize = datacube.calibration.get_Q_pixel_size() * bin_factor
     Qpixunits = datacube.calibration.get_Q_pixel_units()
-    
-    
     datacube.set_dim(
         2,
         [0,Qpixsize],
@@ -282,15 +280,6 @@
 
     # set calibration pixel size
     datacube.calibration.set_Q_pixel_size(Qpixsize)
-
-<<<<<<< HEAD
-    # remake Cartesian coordinate system
-    datacube._qyy,datacube._qxx = np.meshgrid(
-        np.arange(0,datacube.Q_Ny),
-        np.arange(0,datacube.Q_Nx)
-    )
-=======
->>>>>>> d1546a9f
 
     # return
     return datacube
