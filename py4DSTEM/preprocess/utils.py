# Preprocessing utility functions

import numpy as np
from scipy.ndimage import gaussian_filter
try:
    import cupy as cp
except ImportError:
    cp = None


def bin2D(array, factor, dtype=np.float64):
    """
    Bin a 2D ndarray by binfactor.

    Args:
        array (2D numpy array):
        factor (int): the binning factor
        dtype (numpy dtype): datatype for binned array. default is numpy default for
            np.zeros()

    Returns:
        the binned array
    """
    x, y = array.shape
    binx, biny = x // factor, y // factor
    xx, yy = binx * factor, biny * factor

    # Make a binned array on the device
    binned_ar = np.zeros((binx, biny), dtype=dtype)
    array = array.astype(dtype)

    # Collect pixel sums into new bins
    for ix in range(factor):
        for iy in range(factor):
            binned_ar += array[0 + ix:xx + ix:factor, 0 + iy:yy + iy:factor]
    return binned_ar


def make_Fourier_coords2D(Nx, Ny, pixelSize=1):
    """
    Generates Fourier coordinates for a (Nx,Ny)-shaped 2D array.
	Specifying the pixelSize argument sets a unit size.
	"""
    if hasattr(pixelSize, '__len__'):
        assert len(pixelSize) == 2, "pixelSize must either be a scalar or have length 2"
        pixelSize_x = pixelSize[0]
        pixelSize_y = pixelSize[1]
    else:
        pixelSize_x = pixelSize
        pixelSize_y = pixelSize

    qx = np.fft.fftfreq(Nx, pixelSize_x)
    qy = np.fft.fftfreq(Ny, pixelSize_y)
    qy, qx = np.meshgrid(qy, qx)
    return qx, qy



<<<<<<< HEAD


=======
>>>>>>> f299d6f0
def get_shifted_ar(ar, xshift, yshift, periodic=True, bilinear=False, device="cpu"):
    """
        Shifts array ar by the shift vector (xshift,yshift), using the either
    the Fourier shift theorem (i.e. with sinc interpolation), or bilinear
    resampling. Boundary conditions can be periodic or not.

    Args:
            ar (float): input array
            xshift (float): shift along axis 0 (x) in pixels
            yshift (float): shift along axis 1 (y) in pixels
            periodic (bool): flag for periodic boundary conditions
            bilinear (bool): flag for bilinear image shifts
            device(str): calculation device will be perfomed on. Must be 'cpu' or 'gpu'
        Returns:
            (array) the shifted array
    """
    if device == "cpu":
        xp = np
<<<<<<< HEAD

    elif device == "gpu":
        xp = cp

    ar = xp.asarray(ar)
=======
>>>>>>> f299d6f0

    elif device == "gpu":
        xp = cp

    ar = xp.asarray(ar)
    
    # Apply image shift
    if bilinear is False:
        nx, ny = xp.shape(ar)
        qx, qy = make_Fourier_coords2D(nx, ny, 1)
        qx = xp.asarray(qx)
        qy = xp.asarray(qy)

        w = xp.exp(-(2j * xp.pi) * ((yshift * qy) + (xshift * qx)))
        shifted_ar = xp.real(xp.fft.ifft2((xp.fft.fft2(ar)) * w))

    else:
        xF = xp.floor(xshift).astype(int).item()
        yF = xp.floor(yshift).astype(int).item()
        wx = xshift - xF
        wy = yshift - yF

        shifted_ar = (
            xp.roll(ar, (xF, yF), axis=(0, 1)) * ((1 - wx) * (1 - wy))
            + xp.roll(ar, (xF + 1, yF), axis=(0, 1)) * ((wx) * (1 - wy))
            + xp.roll(ar, (xF, yF + 1), axis=(0, 1)) * ((1 - wx) * (wy))
            + xp.roll(ar, (xF + 1, yF + 1), axis=(0, 1)) * ((wx) * (wy))
        )

    if periodic is False:
        # Rounded coordinates for boundaries
        xR = (xp.round(xshift)).astype(int)
        yR = (xp.round(yshift)).astype(int)

        if xR > 0:
            shifted_ar[0:xR, :] = 0
        elif xR < 0:
            shifted_ar[xR:, :] = 0
        if yR > 0:
            shifted_ar[:, 0:yR] = 0
        elif yR < 0:
            shifted_ar[:, yR:] = 0

    return shifted_ar

<<<<<<< HEAD




=======
>>>>>>> f299d6f0
def get_maxima_2D(
    ar,
    subpixel = 'poly',
    upsample_factor = 16,
    sigma=0,
    minAbsoluteIntensity=0,
    minRelativeIntensity=0,
    relativeToPeak=0,
    minSpacing=0,
    edgeBoundary=1,
    maxNumPeaks=1,
    _ar_FT=None,
    ):
    """
    Finds the maximal points of a 2D array.

    Args:
        ar (array) the 2D array
        subpixel (str): specifies the subpixel resolution algorithm to use.
            must be in ('pixel','poly','multicorr'), which correspond
            to pixel resolution, subpixel resolution by fitting a
            parabola, and subpixel resultion by Fourier upsampling.
        upsample_factor: the upsampling factor for the 'multicorr'
            algorithm
        sigma: if >0, applies a gaussian filter
        maxNumPeaks: the maximum number of maxima to return
        minAbsoluteIntensity, minRelativeIntensity, relativeToPeak,
            minSpacing, edgeBoundary, maxNumPeaks: filtering applied
            after maximum detection and before subpixel refinement
        _ar_FT (complex array) if 'multicorr' is used and this is not
            None, uses this argument as the Fourier transform of `ar`,
            instead of recomputing it

    Returns:
        a structured array with fields 'x','y','intensity'
    """
    from py4DSTEM.process.utils.multicorr import upsampled_correlation

    subpixel_modes = (
        'pixel',
        'poly',
        'multicorr'
    )
    er = f"Unrecognized subpixel option {subpixel}. Must be in {subpixel_modes}"
    assert subpixel in subpixel_modes, er

    # gaussian filtering
    ar = ar if sigma<=0 else gaussian_filter(ar, sigma)

    # local pixelwise maxima
    maxima_bool = \
        (ar >= np.roll(ar, (-1, 0), axis=(0, 1))) & (ar > np.roll(ar, (1, 0), axis=(0, 1))) & \
        (ar >= np.roll(ar, (0, -1), axis=(0, 1))) & (ar > np.roll(ar, (0, 1), axis=(0, 1))) & \
        (ar >= np.roll(ar, (-1, -1), axis=(0, 1))) & (ar > np.roll(ar, (-1, 1), axis=(0, 1))) & \
        (ar >= np.roll(ar, (1, -1), axis=(0, 1))) & (ar > np.roll(ar, (1, 1), axis=(0, 1)))

    # remove edges
    assert isinstance(edgeBoundary, (int, np.integer))
    if edgeBoundary < 1: edgeBoundary = 1
    maxima_bool[:edgeBoundary, :] = False
    maxima_bool[-edgeBoundary:, :] = False
    maxima_bool[:, :edgeBoundary] = False
    maxima_bool[:, -edgeBoundary:] = False

    # get indices
    # sort by intensity
    maxima_x, maxima_y = np.nonzero(maxima_bool)
    dtype = np.dtype([('x', float), ('y', float), ('intensity', float)])
    maxima = np.zeros(len(maxima_x), dtype=dtype)
    maxima['x'] = maxima_x
    maxima['y'] = maxima_y
    maxima['intensity'] = ar[maxima_x, maxima_y]
    maxima = np.sort(maxima, order='intensity')[::-1]

    if len(maxima) == 0:
        return maxima


    # filter
    maxima = filter_2D_maxima(
        maxima,
        minAbsoluteIntensity=minAbsoluteIntensity,
        minRelativeIntensity=minRelativeIntensity,
        relativeToPeak=relativeToPeak,
        minSpacing=minSpacing,
        edgeBoundary=edgeBoundary,
        maxNumPeaks=maxNumPeaks,
    )

    if subpixel == 'pixel':
        return maxima


    # Parabolic subpixel refinement
    for i in range(len(maxima)):
        Ix1_ = ar[int(maxima['x'][i]) - 1, int(maxima['y'][i])].astype(np.float64)
        Ix0 = ar[int(maxima['x'][i]), int(maxima['y'][i])].astype(np.float64)
        Ix1 = ar[int(maxima['x'][i]) + 1, int(maxima['y'][i])].astype(np.float64)
        Iy1_ = ar[int(maxima['x'][i]), int(maxima['y'][i]) - 1].astype(np.float64)
        Iy0 = ar[int(maxima['x'][i]), int(maxima['y'][i])].astype(np.float64)
        Iy1 = ar[int(maxima['x'][i]), int(maxima['y'][i]) + 1].astype(np.float64)
        deltax = (Ix1 - Ix1_) / (4 * Ix0 - 2 * Ix1 - 2 * Ix1_)
        deltay = (Iy1 - Iy1_) / (4 * Iy0 - 2 * Iy1 - 2 * Iy1_)
        maxima['x'][i] += deltax
        maxima['y'][i] += deltay
        maxima['intensity'][i] = linear_interpolation_2D(ar, maxima['x'][i], maxima['y'][i])

    if subpixel == 'poly':
        return maxima

    # Fourier upsampling
    if _ar_FT is None:
        _ar_FT = np.fft.fft2(ar)
    for ipeak in range(len(maxima['x'])):
        xyShift = np.array((maxima['x'][ipeak],maxima['y'][ipeak]))
        # we actually have to lose some precision and go down to half-pixel
        # accuracy for multicorr
        xyShift[0] = np.round(xyShift[0] * 2) / 2
        xyShift[1] = np.round(xyShift[1] * 2) / 2

        subShift = upsampled_correlation(_ar_FT,upsample_factor,xyShift)
        maxima['x'][ipeak]=subShift[0]
        maxima['y'][ipeak]=subShift[1]

    maxima = np.sort(maxima, order='intensity')[::-1]
    return maxima



def filter_2D_maxima(
    maxima,
    minAbsoluteIntensity=0,
    minRelativeIntensity=0,
    relativeToPeak=0,
    minSpacing=0,
    edgeBoundary=1,
    maxNumPeaks=1,
    ):
    """
    Args:
        maxima : a numpy structured array with fields 'x', 'y', 'intensity'
        minAbsoluteIntensity : delete counts with intensity below this value
        minRelativeIntensity : delete counts with intensity below this value times
            the intensity of the i'th peak, where i is given by `relativeToPeak`
        relativeToPeak : see above
        minSpacing : if two peaks are within this euclidean distance from one
            another, delete the less intense of the two
        edgeBoundary : delete peaks within this distance of the image edge
        maxNumPeaks : an integer. defaults to 1

    Returns:
        a numpy structured array with fields 'x', 'y', 'intensity'
    """

    # Remove maxima which are too dim
    if (minAbsoluteIntensity > 0):
        deletemask = maxima['intensity'] < minAbsoluteIntensity
        maxima = maxima[~deletemask]

    # Remove maxima which are too dim, compared to the n-th brightest
    if (minRelativeIntensity > 0) & (len(maxima) > relativeToPeak):
        assert isinstance(relativeToPeak, (int, np.integer))
        deletemask = maxima['intensity'] / maxima['intensity'][relativeToPeak] < minRelativeIntensity
        maxima = maxima[~deletemask]

    # Remove maxima which are too close
    if minSpacing > 0:
        deletemask = np.zeros(len(maxima), dtype=bool)
        for i in range(len(maxima)):
            if deletemask[i] == False:
                tooClose = ((maxima['x'] - maxima['x'][i]) ** 2 + \
                            (maxima['y'] - maxima['y'][i]) ** 2) < minSpacing ** 2
                tooClose[:i + 1] = False
                deletemask[tooClose] = True
        maxima = maxima[~deletemask]

    # Remove maxima in excess of maxNumPeaks
    if maxNumPeaks is not None:
        if len(maxima) > maxNumPeaks:
            maxima = maxima[:maxNumPeaks]

    return maxima


def linear_interpolation_2D(ar, x, y):
    """
    Calculates the 2D linear interpolation of array ar at position x,y using the four
    nearest array elements.
    """
    x0, x1 = int(np.floor(x)), int(np.ceil(x))
    y0, y1 = int(np.floor(y)), int(np.ceil(y))
    dx = x - x0
    dy = y - y0
    return (1 - dx) * (1 - dy) * ar[x0, y0] + (1 - dx) * dy * ar[x0, y1] + dx * (1 - dy) * ar[x1, y0] + dx * dy * ar[
        x1, y1]





<|MERGE_RESOLUTION|>--- conflicted
+++ resolved
@@ -56,11 +56,7 @@
 
 
 
-<<<<<<< HEAD
-
-
-=======
->>>>>>> f299d6f0
+
 def get_shifted_ar(ar, xshift, yshift, periodic=True, bilinear=False, device="cpu"):
     """
         Shifts array ar by the shift vector (xshift,yshift), using the either
@@ -79,20 +75,12 @@
     """
     if device == "cpu":
         xp = np
-<<<<<<< HEAD
 
     elif device == "gpu":
         xp = cp
 
     ar = xp.asarray(ar)
-=======
->>>>>>> f299d6f0
-
-    elif device == "gpu":
-        xp = cp
-
-    ar = xp.asarray(ar)
-    
+
     # Apply image shift
     if bilinear is False:
         nx, ny = xp.shape(ar)
@@ -132,13 +120,9 @@
 
     return shifted_ar
 
-<<<<<<< HEAD
-
-
-
-
-=======
->>>>>>> f299d6f0
+
+
+
 def get_maxima_2D(
     ar,
     subpixel = 'poly',
