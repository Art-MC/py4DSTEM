# Defines the DataCube class.
#
# DataCube objects contain a 4DSTEM dataset, attributes describing its shape, and methods
# pointing to processing functions - generally defined in other files in the process directory.

from collections.abc import Sequence
from tempfile import TemporaryFile

import numpy as np
import numba as nb
import h5py
import dask.array as da

from .dataobject import DataObject
from ...process import preprocess
from ...process import virtualimage_viewer as virtualimage
from ...process.utils import tqdmnd, bin2D

class DataCube(DataObject):
    """
    A class storing a single 4D STEM dataset.

    Args:
        data (ndarray): the data, in a 4D array of shape ``(R_Nx,R_Ny,Q_Nx,Q_Ny)``
    """

    def __init__(self, data, **kwargs):
        """
        Instantiate a DataCube object. Set the data and scan dimensions.
        """
        # Initialize DataObject
        DataObject.__init__(self, **kwargs)
        self.data = data   #: the 4D dataset
        
        # Set h5 stack pointer, init without a pointer only passsed if dask dataset loaded
        #TODO Should this be moved to DataObject class?  
        if "stack_pointer" in kwargs:
            self.stack_pointer = kwargs["stack_pointer"]
        else:
            self.stack_pointer = None 
        # Set shape
        assert (len(data.shape)==3 or len(data.shape)==4)
        if len(data.shape)==3:
            self.R_N, self.Q_Nx, self.Q_Ny = data.shape
            self.R_Nx, self.R_Ny = self.R_N, 1
            self.set_scan_shape(self.R_Nx,self.R_Ny)
        else:
            self.R_Nx = data.shape[0]  #: real space x pixels
            self.R_Ny = data.shape[1]  #: real space y pixels
            self.Q_Nx = data.shape[2]  #: diffraction space x pixels
            self.Q_Ny = data.shape[3]  #: diffraction space y pixels
            self.R_N = self.R_Nx*self.R_Ny  #: total number of real space pixels

        self.update_slice_parsers()
        # Set shape
        # TODO: look for shape in metadata
        # TODO: AND/OR look for R_Nx... in kwargs
        #self.R_Nx, self.R_Ny, self.Q_Nx, self.Q_Ny = self.data.shape
        #self.R_N = self.R_Nx*self.R_Ny
        #self.set_scan_shape(self.R_Nx,self.R_Ny)

    ############### Processing functions, organized by file in process directory ##############

    ############### preprocess.py ##############

    def set_scan_shape(self,R_Nx,R_Ny):
        """
        Reshape the data given the real space scan shape.

        Args:
            R_Nx,R_Ny (int): the scan shape
        """
        self = preprocess.set_scan_shape(self,R_Nx,R_Ny)
        self.update_slice_parsers()

    def swap_RQ(self):
        """
        Swap real and reciprocal space coordinates.
        """
        self = preprocess.swap_RQ(self)
        self.update_slice_parsers()

    def swap_Rxy(self):
        """
        Swap real space x and y coordinates.
        """
        self = preprocess.swap_Rxy(self)
        self.update_slice_parsers()

    def swap_Qxy(self):
        """
        Swap reciprocal space x and y coordinates.
        """
        self = preprocess.swap_Qxy(self)

    def crop_data_diffraction(self,crop_Qx_min,crop_Qx_max,crop_Qy_min,crop_Qy_max):
        self = preprocess.crop_data_diffraction(self,crop_Qx_min,crop_Qx_max,crop_Qy_min,crop_Qy_max)

    def crop_data_real(self,crop_Rx_min,crop_Rx_max,crop_Ry_min,crop_Ry_max):
        self = preprocess.crop_data_real(self,crop_Rx_min,crop_Rx_max,crop_Ry_min,crop_Ry_max)

    def bin_data_diffraction(self, bin_factor):
        self = preprocess.bin_data_diffraction(self, bin_factor)

    def bin_data_mmap(self, bin_factor, dtype=np.float32):
        self = preprocess.bin_data_mmap(self, bin_factor, dtype=dtype)

    def bin_data_real(self, bin_factor):
        self = preprocess.bin_data_real(self, bin_factor)



    ################ Slice data #################

    def update_slice_parsers(self):
        # define index-sanitizing functions:
        self.normX = lambda x: np.maximum(0,np.minimum(self.R_Nx-1,x))
        self.normY = lambda x: np.maximum(0,np.minimum(self.R_Ny-1,x))

    def get_diffraction_space_view(self,Rx=0,Ry=0):
        """
        Returns the image in diffraction space, and a Bool indicating success or failure.
        """
        self.Rx,self.Ry = self.normX(Rx),self.normY(Ry)
        try:
            return self.data[self.Rx,self.Ry,:,:], 1
        except IndexError:
            return 0, 0
        except ValueError:
            return 0,0

    # Virtual images -- integrating

    def get_virtual_image_rect_integrate(self,slice_x,slice_y):
        """
        Returns a virtual image as an ndarray, generated from a rectangular detector in integration
        mode. Also returns a bool indicating success or failure.
        """
        return virtualimage.get_virtual_image_rect_integrate(self,slice_x,slice_y)

    def get_virtual_image_circ_integrate(self,slice_x,slice_y):
        """
        Returns a virtual image as an ndarray, generated from a circular detector in integration
        mode. Also returns a bool indicating success or failure.
        """
        return virtualimage.get_virtual_image_circ_integrate(self,slice_x,slice_y)

    def get_virtual_image_annular_integrate(self,slice_x,slice_y,R):
        """
        Returns a virtual image as an ndarray, generated from a circular detector in integration
        mode. Also returns a bool indicating success or failure. The input parameter R is the ratio
        of the inner to the outer detector radii.
        """
        return virtualimage.get_virtual_image_annular_integrate(self,slice_x,slice_y,R)

    # Virtual images -- difference

    def get_virtual_image_rect_diffX(self,slice_x,slice_y):
        """
        Returns a virtual image as an ndarray, generated from a rectangular detector in difference
        mode. Also returns a bool indicating success or failure.
        """
        return virtualimage.get_virtual_image_rect_diffX(self,slice_x,slice_y)

    def get_virtual_image_rect_diffY(self,slice_x,slice_y):
        """
        Returns a virtual image as an ndarray, generated from a rectangular detector in difference
        mode. Also returns a bool indicating success or failure.
        """
        return virtualimage.get_virtual_image_rect_diffY(self,slice_x,slice_y)

    def get_virtual_image_circ_diffX(self,slice_x,slice_y):
        """
        Returns a virtual image as an ndarray, generated from a circular detector in difference
        mode. Also returns a bool indicating success or failure.
        """
        return virtualimage.get_virtual_image_circ_diffX(self,slice_x,slice_y)

    def get_virtual_image_circ_diffY(self,slice_x,slice_y):
        """
        Returns a virtual image as an ndarray, generated from a circular detector in difference
        mode. Also returns a bool indicating success or failure.
        """
        return virtualimage.get_virtual_image_circ_diffY(self,slice_x,slice_y)

    def get_virtual_image_annular_diffX(self,slice_x,slice_y,R):
        """
        Returns a virtual image as an ndarray, generated from a circular detector in difference
        mode. Also returns a bool indicating success or failure. The input parameter R is the ratio
        of the inner to the outer detector radii.
        """
        return virtualimage.get_virtual_image_annular_diffX(self,slice_x,slice_y,R)

    def get_virtual_image_annular_diffY(self,slice_x,slice_y,R):
        """
        Returns a virtual image as an ndarray, generated from a circular detector in difference
        mode. Also returns a bool indicating success or failure. The input parameter R is the ratio
        of the inner to the outer detector radii.
        """
        return virtualimage.get_virtual_image_annular_diffY(self,slice_x,slice_y,R)

    # Virtual images -- CoM

    def get_virtual_image_rect_CoMX(self,slice_x,slice_y):
        """
        Returns a virtual image as an ndarray, generated from a rectangular detector in CoM
        mode. Also returns a bool indicating success or failure.
        """
        return virtualimage.get_virtual_image_rect_CoMX(self,slice_x,slice_y)

    def get_virtual_image_rect_CoMY(self,slice_x,slice_y):
        """
        Returns a virtual image as an ndarray, generated from a rectangular detector in CoM
        mode. Also returns a bool indicating success or failure.
        """
        return virtualimage.get_virtual_image_rect_CoMY(self,slice_x,slice_y)

    def get_virtual_image_circ_CoMX(self,slice_x,slice_y):
        """
        Returns a virtual image as an ndarray, generated from a circular detector in CoM
        mode. Also returns a bool indicating success or failure.
        """
        return virtualimage.get_virtual_image_circ_CoMX(self,slice_x,slice_y)

    def get_virtual_image_circ_CoMY(self,slice_x,slice_y):
        """
        Returns a virtual image as an ndarray, generated from a circular detector in CoM
        mode. Also returns a bool indicating success or failure.
        """
        return virtualimage.get_virtual_image_circ_CoMY(self,slice_x,slice_y)

    def get_virtual_image_annular_CoMX(self,slice_x,slice_y,R):
        """
        Returns a virtual image as an ndarray, generated from a circular detector in CoM
        mode. Also returns a bool indicating success or failure. The input parameter R is the ratio
        of the inner to the outer detector radii.
        """
        return virtualimage.get_virtual_image_annular_CoMX(self,slice_x,slice_y,R)

    def get_virtual_image_annular_CoMY(self,slice_x,slice_y,R):
        """
        Returns a virtual image as an ndarray, generated from a circular detector in CoM
        mode. Also returns a bool indicating success or failure. The input parameter R is the ratio
        of the inner to the outer detector radii.
        """
        return virtualimage.get_virtual_image_annular_CoMY(self,slice_x,slice_y,R)


### Read/Write

def save_datacube_group(group, datacube, use_compression=False):
    """
    Expects an open .h5 group and a DataCube; saves the DataCube to the group
    """
    group.attrs.create("emd_group_type",1)
    # Do I need to add DASK ARRAY thing in here 
    if (isinstance(datacube.data,np.ndarray) or isinstance(datacube.data,h5py.Dataset)):
        if use_compression:
            data_datacube = group.create_dataset("data", data=datacube.data,
                chunks=(1,1,datacube.Q_Nx,datacube.Q_Ny),compression='gzip')
        else:
            data_datacube = group.create_dataset("data", data=datacube.data)
    else:
        # handle K2DataArray datacubes
        data_datacube = datacube.data._write_to_hdf5(group)

    # Dimensions
    assert len(data_datacube.shape)==4, "Shape of datacube is {}".format(len(data_datacube))
    R_Nx,R_Ny,Q_Nx,Q_Ny = data_datacube.shape
    data_R_Nx = group.create_dataset("dim1",(R_Nx,))
    data_R_Ny = group.create_dataset("dim2",(R_Ny,))
    data_Q_Nx = group.create_dataset("dim3",(Q_Nx,))
    data_Q_Ny = group.create_dataset("dim4",(Q_Ny,))

    # Populate uncalibrated dimensional axes
    data_R_Nx[...] = np.arange(0,R_Nx)
    data_R_Nx.attrs.create("name",np.string_("R_x"))
    data_R_Nx.attrs.create("units",np.string_("[pix]"))
    data_R_Ny[...] = np.arange(0,R_Ny)
    data_R_Ny.attrs.create("name",np.string_("R_y"))
    data_R_Ny.attrs.create("units",np.string_("[pix]"))
    data_Q_Nx[...] = np.arange(0,Q_Nx)
    data_Q_Nx.attrs.create("name",np.string_("Q_x"))
    data_Q_Nx.attrs.create("units",np.string_("[pix]"))
    data_Q_Ny[...] = np.arange(0,Q_Ny)
    data_Q_Ny.attrs.create("name",np.string_("Q_y"))
    data_Q_Ny.attrs.create("units",np.string_("[pix]"))

    # TODO: Calibrate axes, if calibrations are present


def get_datacube_from_grp(g,mem='RAM',binfactor=1,bindtype=None):
    """ Accepts an h5py Group corresponding to a single datacube in an open, correctly formatted H5 file,
        and returns a DataCube.
    """
    # TODO: add binning
    assert binfactor == 1, "Bin on load is currently unsupported for EMD files."

    if (mem, binfactor) == ("RAM", 1):
        stack_pointer = g['data']
        data = np.array(g['data'])
    elif (mem, binfactor) == ("MEMMAP", 1):
<<<<<<< HEAD
        emdF = emd.fileEMD(g.file.filename)
        data, dims = emdF.get_memmap(0)
        stack_pointer = None
    elif (mem, binfactor) == ("DASK", 1):
        stack_pointer = g['data']
        # sets default to 1 diffraction pattern per chunk... not maybe need a smarter way to do this
        # get the size of each image and work out what gives ~ 100mb chunks.  
        shape = (1, 1, *stack_pointer.shape[2:])
        data = da.from_array(stack_pointer, chunks=shape)
=======
        data = g['data']
>>>>>>> 6e1921d0
    name = g.name.split('/')[-1]
    return DataCube(data=data,name=name, stack_pointer=stack_pointer)



<|MERGE_RESOLUTION|>--- conflicted
+++ resolved
@@ -300,9 +300,7 @@
         stack_pointer = g['data']
         data = np.array(g['data'])
     elif (mem, binfactor) == ("MEMMAP", 1):
-<<<<<<< HEAD
-        emdF = emd.fileEMD(g.file.filename)
-        data, dims = emdF.get_memmap(0)
+        data = g['data']
         stack_pointer = None
     elif (mem, binfactor) == ("DASK", 1):
         stack_pointer = g['data']
@@ -310,9 +308,6 @@
         # get the size of each image and work out what gives ~ 100mb chunks.  
         shape = (1, 1, *stack_pointer.shape[2:])
         data = da.from_array(stack_pointer, chunks=shape)
-=======
-        data = g['data']
->>>>>>> 6e1921d0
     name = g.name.split('/')[-1]
     return DataCube(data=data,name=name, stack_pointer=stack_pointer)
 
