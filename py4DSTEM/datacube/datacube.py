--- conflicted
+++ resolved
@@ -2,13 +2,8 @@
 
 import numpy as np
 from scipy.interpolate import interp1d
-<<<<<<< HEAD
-from scipy.ndimage import (binary_opening, binary_dilation,distance_transform_edt,
-    binary_fill_holes, gaussian_filter1d,gaussian_filter)
-=======
 from scipy.ndimage import (binary_opening, binary_dilation,
     distance_transform_edt, binary_fill_holes, gaussian_filter1d, gaussian_filter)
->>>>>>> fe52f62a
 from typing import Optional,Union
 
 from emdfile import Array, Metadata, Node, Root, tqdmnd
@@ -1081,20 +1076,12 @@
             # im = self.tree["dp_max"].data.astype('float')
             if not "dp_max" in self._branch.keys():
                 self.get_dp_max();
-<<<<<<< HEAD
-            im = self.tree("dp_max").data.astype('float')
-        else:
-            if not "dp_mean" in self._branch.keys():
-                self.get_dp_mean();
-            im = self.tree("dp_mean").data
-=======
             im = self.tree("dp_max").data.copy().astype('float')
         else:
             if not "dp_mean" in self._branch.keys():
                 self.get_dp_mean();
             im = self.tree("dp_mean").data.copy()
 
->>>>>>> fe52f62a
             # if not "dp_mean" in self.tree.keys():
             #     self.get_dp_mean();
             # im = self.tree["dp_mean"].data.astype('float')
@@ -1148,11 +1135,7 @@
         )
 
         # Add to tree
-<<<<<<< HEAD
-        self.attach( x )
-=======
         self.tree(x)
->>>>>>> fe52f62a
 
         # return
         if returncalc:
